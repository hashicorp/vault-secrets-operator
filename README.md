# Vault Secrets Operator

The Vault Secrets Operator (VSO) allows Pods to consume Vault secrets natively from Kubernetes Secrets.

## Overview

The Vault Secrets Operator operates by watching for changes to its supported set of Custom Resource Definitions (CRD).
Each CRD provides the specification required to allow the *Operator* to synchronize a Vault Secrets to a Kubernetes Secret.
The *Operator* writes the *source* Vault secret data directly to the *destination* Kubernetes Secret, ensuring that any
changes made to the *source* are replicated to the *destination* over its lifetime. In this way, an application only needs
to have access to the *destination* secret in order to make use of the secret data contained within.

See the developer docs for more info [here](https://developer.hashicorp.com/vault/docs/platform/k8s/vso)

*Please note that The Vault Secrets Operator is in public beta. Please provide your feedback by opening a GitHub issue
[here](https://github.com/hashicorp/vault-secrets-operator/issues). We will be reviewing PR contributions after the beta period has elapsed.<br />
Thanks!*

### Features

The following features are supported by the Vault Secrets Operator:

- All Vault secret engines supported.
- TLS/mTLS communications with Vault.
- Authentication using the requesting `Pod`'s `ServiceAccount` via the [Kubernetes Auth Method](https://developer.hashicorp.com/vault/docs/auth/kubernetes)
- Syncing Vault Secrets to Kubernetes Secrets.
- Secret rotation for `Deployment`, `ReplicaSet`, `StatefulSet` Kubernetes resource types.
- Prometheus' instrumentation for monitoring the *Operator*
- Supported installation methods: `Helm`, `Kustomize`

## Samples

Setup kubernetes and deploy the samples:

```shell
# Start a KinD cluster
make setup-kind

# Deploy Vault
make setup-integration-test

# Configure Vault
./config/samples/setup.sh

# Build and deploy the operator
make build docker-build deploy-kind

# Deploy the sample K8s resources
kubectl apply -k config/samples
```

Inspect the resulting secrets:

```shell
kubectl get secrets -n tenant-1 secret1 -o yaml

kubectl get secrets -n tenant-1 pki1 -o yaml

kubectl get secrets -n tenant-2 secret1 -o yaml
```

Delete the samples:

```shell
kubectl delete -k config/samples
```

### Ingress TLS with VaultPKISecret

The file `config/samples/secrets_v1alpha1_vaultpkisecret_tls.yaml` contains an
example of using VaultPKISecret to populate a TLS secret for use with an
Ingress. This sample takes a little more setup to test it out (derived from the
[kind docs](https://kind.sigs.k8s.io/docs/user/ingress/)).

The TLS example is part of the samples, so setup kind, configure Vault, and
deploy the operator as described above.

Then deploy the nginx ingress controller:

```shell
kubectl apply -f https://raw.githubusercontent.com/kubernetes/ingress-nginx/main/deploy/static/provider/kind/deploy.yaml

kubectl wait --namespace ingress-nginx \
  --for=condition=ready pod \
  --selector=app.kubernetes.io/component=controller \
  --timeout=90s
```

Check the deployed app with something like curl, it should return the `tls-app`
hostname, and the certificate should have a ~1.5m TTL:

```shell
$ curl -k https://localhost:38443/tls-app/hostname
tls-app

$ curl -kvI https://localhost:38443/tls-app/hostname
...
* Server certificate:
*  subject: CN=localhost
*  start date: Mar 17 05:53:28 2023 GMT
*  expire date: Mar 17 05:54:58 2023 GMT
*  issuer: CN=example.com
...
```

Watch the nginx controller logs to see the TLS secret being rotated:

```shell
kubectl logs -f -n ingress-nginx -l app.kubernetes.io/instance=ingress-nginx
```

## Tests

### Unit Tests

```shell
make test
```

### Integration Tests

```shell
# Start a KinD cluster
make setup-kind

# Build the operator binary, image, and deploy to the KinD cluster
make ci-build ci-docker-build ci-deploy-kind ci-deploy

# Run the integration tests (includes Vault deployment)
make integration-test
```

### Integration Tests in EKS

```shell
# Create an EKS cluster and a ECR repository
make -f aws.mk create-eks

# Build the operator image and run the integration tests (includes Vault OSS deployment)
make -f aws.mk build-push integration-test-eks

# Run the integration tests (includes Vault ent deployment, have the Vault license as environment variable)
make -f aws.mk integration-test-eks VAULT_ENTERPRISE=true ENT_TESTS=true
```

### Integration Tests in GKE

```shell
# Export the Google Cloud project id
export GCP_PROJECT="<project_id>"

# Create an GKE cluster and a GAR repository
make -f gcp.mk create-gke

# Build & operator image & run the integration tests (includes Vault OSS deployment)
make -f gcp.mk build-push integration-test-gke

# Run the integration tests (includes Vault ent deployment, have the Vault license as environment variable)
<<<<<<< HEAD
make -f gcp.mk integration-test-gke VAULT_ENTERPRISE=true ENT_TESTS=true
=======
make -f gcp.mk build-push integration-test-gke VAULT_ENTERPRISE=true ENT_TESTS=true
```

### Integration Tests in AKS

```shell
# Export the Azure credentials
az config set core.allow_broker=true && az account clear && az login
az account set --subscription "<subscription_id>"
az ad sp create-for-rbac --name "vault-secrets-operator" --role "Owner" --scopes /subscriptions/<subscription_id> --output json
export AZURE_APPID="<app_id>"
export AZURE_PASSWORD="<password>"
export AZURE_TENANT="<tenant_id>"

# Create an AKS cluster and a ACR repository
make -f azure.mk create-aks

# Build  the operator image and run the integration tests (includes Vault OSS deployment)
make -f azure.mk build-push integration-test-aks

# Run the integration tests (includes Vault ent deployment, have the Vault license as environment variable)
make -f azure.mk build-push integration-test-aks VAULT_ENTERPRISE=true ENT_TESTS=true
>>>>>>> ec88b857
```<|MERGE_RESOLUTION|>--- conflicted
+++ resolved
@@ -140,7 +140,7 @@
 make -f aws.mk build-push integration-test-eks
 
 # Run the integration tests (includes Vault ent deployment, have the Vault license as environment variable)
-make -f aws.mk integration-test-eks VAULT_ENTERPRISE=true ENT_TESTS=true
+make -f aws.mk build-push integration-test-eks VAULT_ENTERPRISE=true ENT_TESTS=true
 ```
 
 ### Integration Tests in GKE
@@ -156,9 +156,6 @@
 make -f gcp.mk build-push integration-test-gke
 
 # Run the integration tests (includes Vault ent deployment, have the Vault license as environment variable)
-<<<<<<< HEAD
-make -f gcp.mk integration-test-gke VAULT_ENTERPRISE=true ENT_TESTS=true
-=======
 make -f gcp.mk build-push integration-test-gke VAULT_ENTERPRISE=true ENT_TESTS=true
 ```
 
@@ -181,5 +178,4 @@
 
 # Run the integration tests (includes Vault ent deployment, have the Vault license as environment variable)
 make -f azure.mk build-push integration-test-aks VAULT_ENTERPRISE=true ENT_TESTS=true
->>>>>>> ec88b857
 ```