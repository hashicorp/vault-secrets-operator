# Copyright (c) HashiCorp, Inck
# SPDX-License-Identifier: BUSL-1.1
variable "k8s_vault_connection_address" {
  default = ""
}

# The path to the local helm chart in our repository, this is used by helm to find the Chart.yaml
variable "operator_helm_chart_path" {
  default = "../../../../chart"
}

variable "operator_namespace" {
  default = "vault-secrets-operator-system"
}

variable "operator_image_repo" {
  default = "hashicorp/vault-secrets-operator"
}

variable "operator_image_tag" {
  default = "0.0.0-dev"
}

variable "k8s_auth_default_token_audiences" {
  type    = list(string)
  default = []
}

variable "k8s_auth_default_mount" {
  default = ""
}

variable "k8s_auth_default_role" {
  default = ""
}

variable "enable_default_connection" {
  type    = bool
  default = true
}

variable "enable_default_auth_method" {
  type    = bool
  default = true
}

variable "vault_test_namespace" {
  default = ""
}

variable "client_cache_config" {
  type = object({
    persistence_model                = string
    revoke_client_cache_on_uninstall = bool
    storage_encryption = object({
      enabled                         = bool
      vault_connection_ref            = string
      namespace                       = string
      mount                           = string
      transit_mount                   = string
      key_name                        = string
      method                          = string
      kubernetes_auth_role            = string
      kubernetes_auth_service_account = string
      kubernetes_auth_token_audiences = string
    })
  })

  default = {
    persistence_model                = ""
    revoke_client_cache_on_uninstall = false
    storage_encryption = {
      enabled                         = false
      vault_connection_ref            = ""
      namespace                       = ""
      mount                           = ""
      transit_mount                   = ""
      key_name                        = ""
      method                          = ""
      kubernetes_auth_role            = ""
      kubernetes_auth_service_account = ""
      kubernetes_auth_token_audiences = ""
    }
  }
}

variable "manager_extra_args" {
<<<<<<< HEAD
  type    = list(string)
  default = ["-zap-log-level=5"]
=======
  type = list(string)
  default = [
    "-zap-log-level=5"
  ]
>>>>>>> d462e563
}<|MERGE_RESOLUTION|>--- conflicted
+++ resolved
@@ -85,13 +85,8 @@
 }
 
 variable "manager_extra_args" {
-<<<<<<< HEAD
-  type    = list(string)
-  default = ["-zap-log-level=5"]
-=======
   type = list(string)
   default = [
     "-zap-log-level=5"
   ]
->>>>>>> d462e563
 }