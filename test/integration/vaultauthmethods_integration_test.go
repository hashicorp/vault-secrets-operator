// Copyright (c) HashiCorp, Inc.
// SPDX-License-Identifier: MPL-2.0

package integration

import (
	"context"
	"encoding/json"
	"fmt"
	"os"
	"path"
	"strings"
	"testing"
	"time"

	"github.com/gruntwork-io/terratest/modules/files"
	"github.com/gruntwork-io/terratest/modules/random"
	"github.com/gruntwork-io/terratest/modules/terraform"
	"github.com/stretchr/testify/assert"
	"github.com/stretchr/testify/require"
	v1 "k8s.io/apimachinery/pkg/apis/meta/v1"
	ctrlclient "sigs.k8s.io/controller-runtime/pkg/client"

	secretsv1alpha1 "github.com/hashicorp/vault-secrets-operator/api/v1alpha1"
	"github.com/hashicorp/vault-secrets-operator/internal/consts"
)

func TestVaultAuthMethods(t *testing.T) {
	testID := strings.ToLower(random.UniqueId())
	testK8sNamespace := "k8s-tenant-" + testID
	testKvv2MountPath := consts.KVSecretTypeV2 + testID
	testVaultNamespace := ""
<<<<<<< HEAD
	k8sConfigContext := os.Getenv("K8S_CLUSTER_CONTEXT")
	if k8sConfigContext == "" {
		k8sConfigContext = "kind-" + clusterName
	}
=======
	k8sConfigContext := "kind-" + clusterName
	appRoleMountPath := "approle"
>>>>>>> 7b978cac

	require.NotEmpty(t, clusterName, "KIND_CLUSTER_NAME is not set")
	operatorNS := os.Getenv("OPERATOR_NAMESPACE")
	require.NotEmpty(t, operatorNS, "OPERATOR_NAMESPACE is not set")

	// TF related setup
	tempDir, err := os.MkdirTemp(os.TempDir(), t.Name())
	require.Nil(t, err)
	tfDir, err := files.CopyTerraformFolderToDest(
		path.Join(testRoot, "vaultauthmethods/terraform"),
		tempDir,
		"terraform",
	)
	require.Nil(t, err)

	// Construct the terraform options with default retryable errors to handle the most common
	// retryable errors in terraform testing.
	terraformOptions := &terraform.Options{
		// Set the path to the Terraform code that will be tested.
		TerraformDir: tfDir,
		Vars: map[string]interface{}{
			"k8s_vault_connection_address": testVaultAddress,
			"k8s_test_namespace":           testK8sNamespace,
			"k8s_config_context":           k8sConfigContext,
			"vault_kvv2_mount_path":        testKvv2MountPath,
			"operator_helm_chart_path":     chartPath,
			"approle_mount_path":           appRoleMountPath,
		},
	}
	if operatorImageRepo != "" {
		terraformOptions.Vars["operator_image_repo"] = operatorImageRepo
	}
	if operatorImageTag != "" {
		terraformOptions.Vars["operator_image_tag"] = operatorImageTag
	}
	if entTests {
		testVaultNamespace = "vault-tenant-" + testID
		terraformOptions.Vars["vault_enterprise"] = true
		terraformOptions.Vars["vault_test_namespace"] = testVaultNamespace
	}
	terraformOptions = setCommonTFOptions(t, terraformOptions)

	ctx := context.Background()
	crdClient := getCRDClient(t)
	var created []ctrlclient.Object
	t.Cleanup(func() {
		for _, c := range created {
			// test that the custom resources can be deleted before tf destroy
			// removes the k8s namespace
			assert.Nil(t, crdClient.Delete(ctx, c))
		}
		exportKindLogs(t)
		// Clean up resources with "terraform destroy" at the end of the test.
		terraform.Destroy(t, terraformOptions)
		assert.NoError(t, os.RemoveAll(tempDir))
	})

	// Run "terraform init" and "terraform apply". Fail the test if there are any errors.
	terraform.InitAndApply(t, terraformOptions)

	// Parse terraform output
	b, err := json.Marshal(terraform.OutputAll(t, terraformOptions))
	require.Nil(t, err)

	var outputs authMethodsK8sOutputs
	require.Nil(t, json.Unmarshal(b, &outputs))

	// Set the secrets in vault to be synced to kubernetes
	vClient := getVaultClient(t, testVaultNamespace)

	// Create a jwt auth token secret
	secretName := "jwt-auth-secret"
	secretObj := createJWTTokenSecret(t, ctx, crdClient, testK8sNamespace, secretName)
	created = append(created, secretObj)

	auths := []*secretsv1alpha1.VaultAuth{
		// Create a non-default VaultAuth CR
		{
			ObjectMeta: v1.ObjectMeta{
				Name:      "vaultauth-test-kubernetes",
				Namespace: testK8sNamespace,
			},
			Spec: secretsv1alpha1.VaultAuthSpec{
				Namespace: testVaultNamespace,
				Method:    "kubernetes",
				Mount:     "kubernetes",
				Kubernetes: &secretsv1alpha1.VaultAuthConfigKubernetes{
					Role:           outputs.AuthRole,
					ServiceAccount: "default",
					TokenAudiences: []string{"vault"},
				},
			},
		},
		{
			ObjectMeta: v1.ObjectMeta{
				Name:      "vaultauth-test-jwt-serviceaccount",
				Namespace: testK8sNamespace,
			},
			Spec: secretsv1alpha1.VaultAuthSpec{
				Namespace: testVaultNamespace,
				Method:    "jwt",
				Mount:     "jwt",
				JWT: &secretsv1alpha1.VaultAuthConfigJWT{
					Role:           outputs.AuthRole,
					ServiceAccount: "default",
					TokenAudiences: []string{"vault"},
				},
			},
		},
		{
			ObjectMeta: v1.ObjectMeta{
				Name:      "vaultauth-test-jwt-secret",
				Namespace: testK8sNamespace,
			},
			Spec: secretsv1alpha1.VaultAuthSpec{
				Namespace: testVaultNamespace,
				Method:    "jwt",
				Mount:     "jwt",
				JWT: &secretsv1alpha1.VaultAuthConfigJWT{
					Role:      outputs.AuthRole,
					SecretRef: secretName,
				},
			},
		},
		{
			ObjectMeta: v1.ObjectMeta{
				Name:      "vaultauth-test-approle",
				Namespace: testK8sNamespace,
			},
			Spec: secretsv1alpha1.VaultAuthSpec{
				// No VaultConnectionRef - using the default.
				Namespace: testVaultNamespace,
				Method:    "appRole",
				Mount:     appRoleMountPath,
				AppRole: &secretsv1alpha1.VaultAuthConfigAppRole{
					RoleID:    outputs.AppRoleRoleID,
					SecretRef: "secretid",
				},
			},
		},
	}
	expectedData := map[string]interface{}{"foo": "bar"}

	// Apply all the Auth Methods
	for _, a := range auths {
		require.Nil(t, crdClient.Create(ctx, a))
		created = append(created, a)
	}
	secrets := []*secretsv1alpha1.VaultStaticSecret{}
	// create the VSS secrets
	for _, a := range auths {
		dest := fmt.Sprintf("kv-%s", a.Name)
		secretName := fmt.Sprintf("test-secret-%s", a.Name)
		secrets = append(secrets,
			&secretsv1alpha1.VaultStaticSecret{
				ObjectMeta: v1.ObjectMeta{
					Name:      secretName,
					Namespace: testK8sNamespace,
				},
				Spec: secretsv1alpha1.VaultStaticSecretSpec{
					VaultAuthRef: a.Name,
					Namespace:    testVaultNamespace,
					Mount:        testKvv2MountPath,
					Type:         consts.KVSecretTypeV2,
					Name:         dest,
					Destination: secretsv1alpha1.Destination{
						Name:   dest,
						Create: true,
					},
				},
			})
	}
	// Add to the created for cleanup
	for _, secret := range secrets {
		created = append(created, secret)
	}

	putKV := func(t *testing.T, vssObj *secretsv1alpha1.VaultStaticSecret) {
		_, err := vClient.KVv2(testKvv2MountPath).Put(ctx, vssObj.Spec.Name, expectedData)
		require.NoError(t, err)
	}

	deleteKV := func(t *testing.T, vssObj *secretsv1alpha1.VaultStaticSecret) {
		require.NoError(t, vClient.KVv2(testKvv2MountPath).Delete(ctx, vssObj.Spec.Name))
	}

	assertSync := func(t *testing.T, obj *secretsv1alpha1.VaultStaticSecret) {
		secret, err := waitForSecretData(t, ctx, crdClient, 30, 1*time.Second, obj.Spec.Destination.Name,
			obj.ObjectMeta.Namespace, expectedData)
		if !assert.NoError(t, err) {
			return
		}
		assertSyncableSecret(t, obj,
			"secrets.hashicorp.com/v1alpha1",
			"VaultStaticSecret", secret)
	}

	for idx, tt := range auths {
		t.Run(tt.Spec.Method, func(t *testing.T) {
			// Create the KV secret in Vault.
			putKV(t, secrets[idx])
			// Create the VSS object referencing the object in Vault.
			require.Nil(t, crdClient.Create(ctx, secrets[idx]))
			// Assert that the Kube secret exists + has correct Data.
			assertSync(t, secrets[idx])
			t.Cleanup(func() {
				deleteKV(t, secrets[idx])
			})
		})
	}
}<|MERGE_RESOLUTION|>--- conflicted
+++ resolved
@@ -30,15 +30,11 @@
 	testK8sNamespace := "k8s-tenant-" + testID
 	testKvv2MountPath := consts.KVSecretTypeV2 + testID
 	testVaultNamespace := ""
-<<<<<<< HEAD
 	k8sConfigContext := os.Getenv("K8S_CLUSTER_CONTEXT")
 	if k8sConfigContext == "" {
 		k8sConfigContext = "kind-" + clusterName
 	}
-=======
-	k8sConfigContext := "kind-" + clusterName
 	appRoleMountPath := "approle"
->>>>>>> 7b978cac
 
 	require.NotEmpty(t, clusterName, "KIND_CLUSTER_NAME is not set")
 	operatorNS := os.Getenv("OPERATOR_NAMESPACE")
