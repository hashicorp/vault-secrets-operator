--- conflicted
+++ resolved
@@ -173,11 +173,8 @@
 			},
 		},
 	}
-<<<<<<< HEAD
 	expectedData := map[string]interface{}{"foo": "bar"}
 
-=======
->>>>>>> 7dd98fbd
 	// Apply all the Auth Methods
 	for _, a := range auths {
 		require.Nil(t, crdClient.Create(ctx, a))
