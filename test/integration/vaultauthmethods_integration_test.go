--- conflicted
+++ resolved
@@ -70,12 +70,8 @@
 			"vault_kvv2_mount_path":        testKvv2MountPath,
 			"operator_helm_chart_path":     chartPath,
 			"approle_mount_path":           appRoleMountPath,
-<<<<<<< HEAD
-=======
-			"test_service_account":         testServiceAccount,
 			"vault_oidc_discovery_url":     vault_oidc_discovery_url,
 			"vault_oidc_ca":                vault_oidc_ca,
->>>>>>> 587023cf
 		},
 	}
 	if operatorImageRepo != "" {
