--- conflicted
+++ resolved
@@ -182,9 +182,8 @@
 	}
 
 	tests := []struct {
-<<<<<<< HEAD
 		name                    string
-		authObj                 *secretsv1beta1.VaultAuth
+		withArgoRollout         bool
 		expected                map[string]int
 		expectedStatic          map[string]int
 		expectedStaticScheduled map[string]int
@@ -193,16 +192,6 @@
 		createStaticScheduled   int
 		createNonRenewable      int
 		existing                int
-=======
-		name               string
-		withArgoRollout    bool
-		expected           map[string]int
-		expectedStatic     map[string]int
-		create             int
-		createStatic       int
-		createNonRenewable int
-		existing           int
->>>>>>> cd702f41
 	}{
 		{
 			name:     "existing-only",
