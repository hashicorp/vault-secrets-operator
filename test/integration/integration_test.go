// Copyright (c) HashiCorp, Inc.
// SPDX-License-Identifier: MPL-2.0

package integration

import (
	"bytes"
	"context"
	"crypto/x509"
	"encoding/base64"
	"encoding/json"
	"encoding/pem"
	"errors"
	"fmt"
	"os"
	"path"
	"path/filepath"
	"reflect"
	"runtime"
	"testing"
	"time"

	"github.com/gruntwork-io/terratest/modules/k8s"
	"github.com/gruntwork-io/terratest/modules/logger"
	"github.com/gruntwork-io/terratest/modules/retry"
	"github.com/gruntwork-io/terratest/modules/shell"
	"github.com/gruntwork-io/terratest/modules/terraform"
	"github.com/hashicorp/vault/api"
	"github.com/stretchr/testify/assert"
	"github.com/stretchr/testify/require"
	appsv1 "k8s.io/api/apps/v1"
	authenticationv1 "k8s.io/api/authentication/v1"
	corev1 "k8s.io/api/core/v1"
	v1 "k8s.io/apimachinery/pkg/apis/meta/v1"
	ctrlruntime "k8s.io/apimachinery/pkg/runtime"
	utilruntime "k8s.io/apimachinery/pkg/util/runtime"
	clientgoscheme "k8s.io/client-go/kubernetes/scheme"
	"k8s.io/client-go/rest"
	ctrl "sigs.k8s.io/controller-runtime"
	ctrlclient "sigs.k8s.io/controller-runtime/pkg/client"

	secretsv1alpha1 "github.com/hashicorp/vault-secrets-operator/api/v1alpha1"
	"github.com/hashicorp/vault-secrets-operator/internal/helpers"
)

var (
	testRoot            string
	binDir              string
	chartPath           string
	testVaultAddress    string
	k8sVaultNamespace   string
	kustomizeConfigRoot string
	// directory to store the kind logs after each test.
	exportKindLogsRoot = os.Getenv("EXPORT_KIND_LOGS_ROOT")
	entTests           = os.Getenv("ENT_TESTS") != ""
	// use the Helm chart to deploy the operator. The default is to use Kustomize.
	testWithHelm = os.Getenv("TEST_WITH_HELM") != ""
	// set in TestMain
	clusterName       string
	operatorImageRepo string
	operatorImageTag  string

	// extended in TestMain
	scheme = ctrlruntime.NewScheme()
	// set in TestMain
	restConfig = rest.Config{}
)

func init() {
	_, curFilePath, _, _ := runtime.Caller(0)
	testRoot = path.Dir(curFilePath)
	var err error
	binDir, err = filepath.Abs(filepath.Join(testRoot, "..", "..", "bin"))
	if err != nil {
		panic(err)
	}

	chartPath, err = filepath.Abs(filepath.Join(testRoot, "..", "..", "chart"))
	if err != nil {
		panic(err)
	}

	kustomizeConfigRoot, err = filepath.Abs(filepath.Join(testRoot, "..", "..", "config"))
	if err != nil {
		panic(err)
	}

	k8sVaultNamespace = os.Getenv("K8S_VAULT_NAMESPACE")
	if k8sVaultNamespace == "" {
		k8sVaultNamespace = "vault"
	}
	testVaultAddress = fmt.Sprintf("http://vault.%s.svc.cluster.local:8200", k8sVaultNamespace)
}

// testVaultAddress is the address in k8s of the vault setup by
// `make setup-integration-test{,-ent}`

// Set the environment variable INTEGRATION_TESTS to any non-empty value to run
// the tests in this package. The test assumes it has available:
// - kubectl
//   - A Kubernetes cluster in which:
//   - Vault is deployed and accessible
//
// See `make setup-integration-test` for manual testing.
const (
	vaultToken = "root"
	vaultAddr  = "http://127.0.0.1:38300"
)

func TestMain(m *testing.M) {
	if os.Getenv("INTEGRATION_TESTS") != "" {
		clusterName = os.Getenv("KIND_CLUSTER_NAME")
		if clusterName == "" {
			os.Stderr.WriteString("error: KIND_CLUSTER_NAME is not set\n")
			os.Exit(1)
		}
		operatorImageRepo = os.Getenv("OPERATOR_IMAGE_REPO")
		operatorImageTag = os.Getenv("OPERATOR_IMAGE_TAG")
		utilruntime.Must(clientgoscheme.AddToScheme(scheme))
		utilruntime.Must(secretsv1alpha1.AddToScheme(scheme))
		restConfig = *ctrl.GetConfigOrDie()

		os.Setenv("VAULT_ADDR", vaultAddr)
		os.Setenv("VAULT_TOKEN", vaultToken)
		os.Setenv("PATH", fmt.Sprintf("%s:%s", binDir, os.Getenv("PATH")))
		os.Exit(m.Run())
	}
}

func setCommonTFOptions(t *testing.T, opts *terraform.Options) *terraform.Options {
	t.Helper()
	if os.Getenv("SUPPRESS_TF_OUTPUT") != "" {
		opts.Logger = logger.Discard
	}
	return terraform.WithDefaultRetryableErrors(t, opts)
}

func getVaultClient(t *testing.T, namespace string) *api.Client {
	t.Helper()
	client, err := api.NewClient(nil)
	if err != nil {
		t.Fatal(err)
	}
	if namespace != "" {
		client.SetNamespace(namespace)
	}
	return client
}

func getCRDClient(t *testing.T) ctrlclient.Client {
	// restConfig is set in TestMain for when running integration tests.
	t.Helper()

	k8sClient, err := ctrlclient.New(&restConfig, ctrlclient.Options{Scheme: scheme})
	require.NoError(t, err)

	return k8sClient
}

func waitForSecretData(t *testing.T, ctx context.Context, crdClient ctrlclient.Client, maxRetries int, delay time.Duration,
	name, namespace string, expectedData map[string]interface{},
) (*corev1.Secret, error) {
	t.Helper()
	var validSecret corev1.Secret
	secObjKey := ctrlclient.ObjectKey{Namespace: namespace, Name: name}
	_, err := retry.DoWithRetryE(t,
		fmt.Sprintf("wait for k8s Secret data to be synced by the operator, objKey=%s", secObjKey),
		maxRetries, delay, func() (string, error) {
			var err error
			var destSecret corev1.Secret
			if err := crdClient.Get(ctx, secObjKey, &destSecret); err != nil {
				return "", err
			}

			if _, ok := destSecret.Data["_raw"]; !ok {
				return "", fmt.Errorf("secret hasn't been synced yet, missing '_raw' field")
			}

			var rawSecret map[string]interface{}
			err = json.Unmarshal(destSecret.Data["_raw"], &rawSecret)
			require.NoError(t, err)
			if _, ok := rawSecret["data"]; ok {
				rawSecret = rawSecret["data"].(map[string]interface{})
			}
			for k, v := range expectedData {
				// compare expected secret data to _raw in the k8s secret
				if !reflect.DeepEqual(v, rawSecret[k]) {
					err = errors.Join(err, fmt.Errorf("expected data '%s:%s' missing from _raw: %#v", k, v, rawSecret))
				}
				// compare expected secret k/v to the top level items in the k8s secret
				if !reflect.DeepEqual(v, string(destSecret.Data[k])) {
					err = errors.Join(err, fmt.Errorf("expected '%s:%s', actual '%s:%s'", k, v, k, string(destSecret.Data[k])))
				}
			}
			if len(expectedData) != len(rawSecret) {
				err = errors.Join(err, fmt.Errorf("expected data length %d does not match _raw length %d", len(expectedData), len(rawSecret)))
			}
			// the k8s secret has an extra key because of the "_raw" item
			if len(expectedData) != len(destSecret.Data)-1 {
				err = errors.Join(err, fmt.Errorf("expected data length %d does not match k8s secret data length %d", len(expectedData), len(destSecret.Data)-1))
			}

			if err == nil {
				validSecret = destSecret
			}

			return "", err
		})

	return &validSecret, err
}

func waitForPKIData(t *testing.T, maxRetries int, delay time.Duration, vpsObj *secretsv1alpha1.VaultPKISecret, previousSerialNumber string) (string, *corev1.Secret, error) {
	t.Helper()
	destSecret := &corev1.Secret{}
	newSerialNumber, err := retry.DoWithRetryE(t, "wait for k8s Secret data to be synced by the operator", maxRetries, delay, func() (string, error) {
		var err error
		destSecret, err = k8s.GetSecretE(t,
			&k8s.KubectlOptions{Namespace: vpsObj.ObjectMeta.Namespace},
			vpsObj.Spec.Destination.Name,
		)
		if err != nil {
			return "", err
		}
		if len(destSecret.Data) == 0 {
			return "", fmt.Errorf("data in secret %s/%s is empty: %#v",
				vpsObj.ObjectMeta.Namespace, vpsObj.Spec.Destination.Name, destSecret)
		}
		for _, field := range []string{"certificate", "private_key"} {
			if len(destSecret.Data[field]) == 0 {
				return "", fmt.Errorf(field + " is empty")
			}
		}
		tlsFieldsCheck, err := checkTLSFields(destSecret)
		if vpsObj.Spec.Destination.Type == corev1.SecretTypeTLS {
			assert.True(t, tlsFieldsCheck)
			assert.NoError(t, err)
		} else {
			assert.False(t, tlsFieldsCheck)
			assert.Error(t, err)
		}

		pem, rest := pem.Decode(destSecret.Data["certificate"])
		assert.Empty(t, rest)
		cert, err := x509.ParseCertificate(pem.Bytes)
		require.NoError(t, err)
		if cert.Subject.CommonName != vpsObj.Spec.CommonName {
			return "", fmt.Errorf("subject common name %q does not match expected %q",
				cert.Subject.CommonName, vpsObj.Spec.CommonName)
		}
		if cert.SerialNumber.String() == previousSerialNumber {
			return "", fmt.Errorf("serial number %q still matches previous serial number %q", cert.SerialNumber, previousSerialNumber)
		}

		return cert.SerialNumber.String(), nil
	})

	return newSerialNumber, destSecret, err
}

// Checks that both TLS fields are present and equal to their vault response
// counterparts
func checkTLSFields(secret *corev1.Secret) (ok bool, err error) {
	var tlsCert []byte
	if tlsCert, ok = secret.Data[corev1.TLSCertKey]; !ok {
		return false, fmt.Errorf("%s is missing", corev1.TLSCertKey)
	}
	var tlsKey []byte
	if tlsKey, ok = secret.Data[corev1.TLSPrivateKeyKey]; !ok {
		return false, fmt.Errorf("%s is missing", corev1.TLSPrivateKeyKey)
	}

	if !bytes.Equal(tlsCert, secret.Data["certificate"]) {
		return false, fmt.Errorf("%s did not equal certificate: %s, %s",
			corev1.TLSCertKey, tlsCert, secret.Data["certificate"])
	}
	if !bytes.Equal(tlsKey, secret.Data["private_key"]) {
		return false, fmt.Errorf("%s did not equal private_key: %s, %s",
			corev1.TLSPrivateKeyKey, tlsKey, secret.Data["private_key"])
	}
	return true, nil
}

type authMethodsK8sOutputs struct {
<<<<<<< HEAD
	AuthRole      string `json:"auth_role"`
	AppRoleRoleID string `json:"role_id"`
=======
	AuthRole string `json:"auth_role"`
>>>>>>> 2081cc71
}

type dynamicK8SOutputs struct {
	NamePrefix       string   `json:"name_prefix"`
	Namespace        string   `json:"namespace"`
	K8sNamespace     string   `json:"k8s_namespace"`
	K8sConfigContext string   `json:"k8s_config_context"`
	AuthMount        string   `json:"auth_mount"`
	AuthPolicy       string   `json:"auth_policy"`
	AuthRole         string   `json:"auth_role"`
	DBRole           string   `json:"db_role"`
	DBPath           string   `json:"db_path"`
	TransitPath      string   `json:"transit_path"`
	TransitKeyName   string   `json:"transit_key_name"`
	TransitRef       string   `json:"transit_ref"`
	K8sDBSecrets     []string `json:"k8s_db_secret"`
	DeploymentName   string   `json:"deployment_name"`
}

func assertDynamicSecret(t *testing.T, maxRetries int, delay time.Duration, vdsObj *secretsv1alpha1.VaultDynamicSecret, expected map[string]int) {
	t.Helper()

	namespace := vdsObj.GetNamespace()
	name := vdsObj.Spec.Destination.Name
	opts := &k8s.KubectlOptions{
		Namespace: namespace,
	}
	retry.DoWithRetry(t,
		"wait for dynamic secret sync", maxRetries, delay,
		func() (string, error) {
			sec, err := k8s.GetSecretE(t, opts, name)
			if err != nil {
				return "", err
			}
			if len(sec.Data) == 0 {
				return "", fmt.Errorf("empty data for secret %s: %#v", sec, sec)
			}

			actual := make(map[string]int)
			for f, b := range sec.Data {
				actual[f] = len(b)
			}
			assert.Equal(t, expected, actual)

			assertSyncableSecret(t, vdsObj,
				"secrets.hashicorp.com/v1alpha1",
				"VaultDynamicSecret", sec)

			return "", nil
		})
}

func assertSyncableSecret(t *testing.T, obj ctrlclient.Object, expectedAPIVersion, expectedKind string, sec *corev1.Secret) {
	t.Helper()

	meta, err := helpers.NewSyncableSecretMetaData(obj)
	require.NoError(t, err)

	if meta.Destination.Create {
		assert.Equal(t, helpers.OwnerLabels, sec.Labels,
			"expected owner labels not set on %s",
			ctrlclient.ObjectKeyFromObject(sec))

		// check the OwnerReferences
		expectedOwnerRefs := []v1.OwnerReference{
			{
				// For some reason TypeMeta is empty when using the ctrlclient.Client
				// from within the tests. So we have to hard code APIVersion and Kind.
				// There are numerous related GH issues for this:
				// Normally it should be:
				// APIVersion: meta.APIVersion,
				// Kind:       meta.Kind,
				// e.g. https://github.com/kubernetes/client-go/issues/541
				APIVersion: expectedAPIVersion,
				Kind:       expectedKind,
				Name:       obj.GetName(),
				UID:        obj.GetUID(),
			},
		}
		assert.Equal(t, expectedOwnerRefs, sec.OwnerReferences,
			"expected owner references not set on %s",
			ctrlclient.ObjectKeyFromObject(sec))
	} else {
		assert.Nil(t, sec.Labels,
			"expected no labels set on %s",
			ctrlclient.ObjectKeyFromObject(sec))
		assert.Nil(t, sec.OwnerReferences,
			"expected no OwnerReferences set on %s",
			ctrlclient.ObjectKeyFromObject(sec))
	}
}

func deployOperatorWithKustomize(t *testing.T, k8sOpts *k8s.KubectlOptions, kustomizeConfigPath string) {
	// deploy the Operator with Kustomize
	t.Helper()
	k8s.KubectlApplyFromKustomize(t, k8sOpts, kustomizeConfigPath)
	retry.DoWithRetry(t, "waitOperatorPodReady", 30, time.Millisecond*500, func() (string, error) {
		return "", k8s.RunKubectlE(t, k8sOpts,
			"wait", "--for=condition=Ready",
			"--timeout=2m", "pod", "-l", "control-plane=controller-manager")
	},
	)
}

// exportKindLogs exports the kind logs for t if exportKindLogsRoot is not empty.
// All logs are stored under exportKindLogsRoot. Every test should call this before
// undeploying the Operator from Kubernetes.
func exportKindLogs(t *testing.T) {
	t.Helper()
	if exportKindLogsRoot != "" {
		exportDir := filepath.Join(exportKindLogsRoot, t.Name())
		if testWithHelm {
			exportDir += "-helm"
		}
		if entTests {
			exportDir += "-ent"
		} else {
			exportDir += "-oss"
		}

		if t.Failed() {
			exportDir += "-failed"
		} else {
			exportDir += "-passed"
		}

		st, err := os.Stat(exportDir)
		if err != nil && !os.IsNotExist(err) {
			assert.NoError(t, err)
			return
		}

		// target path exists
		if st != nil {
			if !st.IsDir() {
				assert.Fail(t, "export path %s exists but is not a directory, cannot export logs", exportDir)
				return
			} else {
				now := time.Now().Unix()
				if err := os.Rename(exportDir, fmt.Sprintf("%s-%d", exportDir, now)); err != nil {
					assert.NoError(t, err)
					return
				}
			}
		}

		err = os.MkdirAll(exportDir, 0o755)
		if err != nil {
			assert.NoError(t, err)
			return
		}

		command := shell.Command{
			Command: "kind",
			Args:    []string{"export", "logs", "-n", clusterName, exportDir},
		}
		shell.RunCommand(t, command)
	}
}

func assertRolloutRestarts(t *testing.T, ctx context.Context, client ctrlclient.Client, obj ctrlclient.Object, targets []secretsv1alpha1.RolloutRestartTarget) {
	t.Helper()

	// see secretsv1alpha1.RolloutRestartTarget for supported target resources.
	timeNow := time.Now().UTC()
	for _, target := range targets {
		var tObj ctrlclient.Object
		tObjKey := ctrlclient.ObjectKey{
			Namespace: obj.GetNamespace(),
			Name:      target.Name,
		}
		var annotations map[string]string
		switch target.Kind {
		case "Deployment":
			var o appsv1.Deployment
			if assert.NoError(t, client.Get(ctx, tObjKey, &o)) {
				annotations = o.Spec.Template.Annotations
				tObj = &o
			}
		case "StatefulSet":
			var o appsv1.StatefulSet
			if assert.NoError(t, client.Get(ctx, tObjKey, &o)) {
				annotations = o.Spec.Template.Annotations
				tObj = &o
			}
		case "ReplicaSet":
			var o appsv1.ReplicaSet
			if assert.NoError(t, client.Get(ctx, tObjKey, &o)) {
				annotations = o.Spec.Template.Annotations
				tObj = &o
			}
		default:
			assert.Fail(t,
				"unsupported rollout-restart Kind %q for target %v", target.Kind, target)
		}

		assert.Greater(t, tObj.GetGeneration(), int64(1))
		expectedAnnotation := helpers.AnnotationRestartedAt
		val, ok := annotations[expectedAnnotation]
		if !assert.True(t, ok,
			"expected annotation %q is not present", expectedAnnotation) {
			continue
		}
		ts, err := time.Parse(time.RFC3339, val)
		if !assert.NoError(t, err,
			"invalid value for %q", expectedAnnotation) {
			continue
		}
		assert.True(t, ts.Before(timeNow),
			"timestamp value %q for %q is in the future, now=%q", ts, expectedAnnotation, timeNow)
	}
}

<<<<<<< HEAD
func getK8sCaPem(t *testing.T, k8sOpts *k8s.KubectlOptions) string {
	t.Helper()
	out, err := retry.DoWithRetryE(t, "viewK8sCaCert", 5, time.Second, func() (string, error) {
		return k8s.RunKubectlAndGetOutputE(t, k8sOpts,
			"config", "view", "--raw",
			"--minify", "--flatten", "-o", "jsonpath={.clusters[].cluster.certificate-authority-data}")
	})
	assert.NoError(t, err)

	decoded, err := base64.StdEncoding.DecodeString(out)
	assert.NoError(t, err)

	return string(decoded)
}

func createJwtTokenSecret(t *testing.T, ctx context.Context, crdClient ctrlclient.Client, namespace, secretName, secretKey string) *corev1.Secret {
=======
func createJWTTokenSecret(t *testing.T, ctx context.Context, crdClient ctrlclient.Client, namespace, secretName, secretKey string) *corev1.Secret {
>>>>>>> 2081cc71
	t.Helper()

	serviceAccount := &corev1.ServiceAccount{
		ObjectMeta: v1.ObjectMeta{
			Name:      "default",
			Namespace: namespace,
		},
	}
	tokenReq := &authenticationv1.TokenRequest{
		Spec: authenticationv1.TokenRequestSpec{
			Audiences: []string{"vault"},
		},
	}
	require.Nil(t, crdClient.SubResource("token").Create(ctx, serviceAccount, tokenReq))
	require.NotNil(t, tokenReq.Status.Token)

	secretObj := &corev1.Secret{
		ObjectMeta: v1.ObjectMeta{
			Name:      secretName,
			Namespace: namespace,
		},
		Type: corev1.SecretTypeOpaque,
		Data: map[string][]byte{
			secretKey: []byte(tokenReq.Status.Token),
		},
	}
	require.Nil(t, crdClient.Create(ctx, secretObj))

	return secretObj
}<|MERGE_RESOLUTION|>--- conflicted
+++ resolved
@@ -7,7 +7,6 @@
 	"bytes"
 	"context"
 	"crypto/x509"
-	"encoding/base64"
 	"encoding/json"
 	"encoding/pem"
 	"errors"
@@ -282,12 +281,8 @@
 }
 
 type authMethodsK8sOutputs struct {
-<<<<<<< HEAD
 	AuthRole      string `json:"auth_role"`
 	AppRoleRoleID string `json:"role_id"`
-=======
-	AuthRole string `json:"auth_role"`
->>>>>>> 2081cc71
 }
 
 type dynamicK8SOutputs struct {
@@ -501,26 +496,7 @@
 	}
 }
 
-<<<<<<< HEAD
-func getK8sCaPem(t *testing.T, k8sOpts *k8s.KubectlOptions) string {
-	t.Helper()
-	out, err := retry.DoWithRetryE(t, "viewK8sCaCert", 5, time.Second, func() (string, error) {
-		return k8s.RunKubectlAndGetOutputE(t, k8sOpts,
-			"config", "view", "--raw",
-			"--minify", "--flatten", "-o", "jsonpath={.clusters[].cluster.certificate-authority-data}")
-	})
-	assert.NoError(t, err)
-
-	decoded, err := base64.StdEncoding.DecodeString(out)
-	assert.NoError(t, err)
-
-	return string(decoded)
-}
-
-func createJwtTokenSecret(t *testing.T, ctx context.Context, crdClient ctrlclient.Client, namespace, secretName, secretKey string) *corev1.Secret {
-=======
 func createJWTTokenSecret(t *testing.T, ctx context.Context, crdClient ctrlclient.Client, namespace, secretName, secretKey string) *corev1.Secret {
->>>>>>> 2081cc71
 	t.Helper()
 
 	serviceAccount := &corev1.ServiceAccount{
