--- conflicted
+++ resolved
@@ -89,17 +89,10 @@
     }
   }
 }
-<<<<<<< HEAD
-/*
-resource "kubernetes_cluster_role_binding" "oidc-reviewer" {
-  metadata {}
-=======
-
 resource "kubernetes_cluster_role_binding" "oidc-reviewer" {
   metadata {
     name = "oidc-reviewer-cluster-role-binding"
   }
->>>>>>> 38ded359
   role_ref {
     api_group = "rbac.authorization.k8s.io"
     kind      = "ClusterRole"
@@ -109,8 +102,4 @@
     kind = "Group"
     name = "system:unauthenticated"
   }
-}
-<<<<<<< HEAD
-*/
-=======
->>>>>>> 38ded359
+}