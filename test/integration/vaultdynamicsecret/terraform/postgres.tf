--- conflicted
+++ resolved
@@ -8,19 +8,15 @@
   wait             = true
   wait_for_jobs    = true
 
-<<<<<<< HEAD
-  set {
+  # ref: https://github.com/bitnami/charts/issues/30582#issuecomment-2494545610
+  repository = "oci://registry-1.docker.io/bitnamicharts"
+  chart      = "postgresql"
+  version    = "16.2.2"
+  
+   set {
     name  = "primary.persistence.enabled"
     value = var.postgres_enable_persistence ? "true" : "false"
   }
-
-  repository = "https://charts.bitnami.com/bitnami"
-=======
-  # ref: https://github.com/bitnami/charts/issues/30582#issuecomment-2494545610
-  repository = "oci://registry-1.docker.io/bitnamicharts"
->>>>>>> aa6ac512
-  chart      = "postgresql"
-  version    = "16.2.2"
 }
 
 resource "kubernetes_namespace" "postgres" {
