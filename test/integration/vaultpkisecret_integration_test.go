--- conflicted
+++ resolved
@@ -30,11 +30,7 @@
 
 	clusterName := os.Getenv("KIND_CLUSTER_NAME")
 	require.NotEmpty(t, clusterName, "KIND_CLUSTER_NAME is not set")
-<<<<<<< HEAD
-	// Check to seee if we are attemmpting to deploy the controller with Helm.
-=======
 	// Check to see if we are attempting to deploy the controller with Helm.
->>>>>>> 50b7ea2d
 	deployOperatorWithHelm := os.Getenv("DEPLOY_OPERATOR_WITH_HELM") != ""
 
 	// Construct the terraform options with default retryable errors to handle the most common
