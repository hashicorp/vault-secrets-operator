--- conflicted
+++ resolved
@@ -222,20 +222,80 @@
 }
 
 #--------------------------------------------------------------------
-<<<<<<< HEAD
+# controller.imagePullSecrets
+
+@test "controller/Deployment: no image pull secrets by default" {
+  cd `chart_dir`
+  local object=$(helm template \
+      -s templates/deployment.yaml  \
+      . | tee /dev/stderr |
+      yq '. | select(documentIndex == 0)' | tee /dev/stderr)
+
+  local actual=$(echo "$object" |
+      yq -r '.imagePullSecrets | length > 0' | tee /dev/stderr)
+  [ "${actual}" = "false" ]
+}
+
+@test "controller/Deployment: Custom imagePullSecrets - string array" {
+  cd `chart_dir`
+  local object=$(helm template \
+      -s templates/deployment.yaml  \
+      --set 'controller.imagePullSecrets[0]=foo' \
+      --set 'controller.imagePullSecrets[1]=bar' \
+      . | tee /dev/stderr |
+      yq '. | select(documentIndex == 0)' | tee /dev/stderr)
+
+  local actual=$(echo "$object" |
+      yq -r '.imagePullSecrets | length' | tee /dev/stderr)
+  [ "${actual}" = "2" ]
+  actual=$(echo "$object" |
+      yq -r '.imagePullSecrets[0] | length' | tee /dev/stderr)
+  [ "${actual}" = "1" ]
+  actual=$(echo "$object" |
+      yq -r '.imagePullSecrets[1] | length' | tee /dev/stderr)
+  [ "${actual}" = "1" ]
+  actual=$(echo "$object" |
+     yq -r '.imagePullSecrets[0].name' | tee /dev/stderr)
+  [ "${actual}" = "foo" ]
+  actual=$(echo "$object" |
+      yq -r '.imagePullSecrets[1].name' | tee /dev/stderr)
+  [ "${actual}" = "bar" ]
+}
+
+@test "controller/Deployment: Custom imagePullSecrets - map" {
+  cd `chart_dir`
+  local object=$(helm template \
+      -s templates/deployment.yaml  \
+      --set 'controller.imagePullSecrets[0].name=foo' \
+      --set 'controller.imagePullSecrets[1].name=bar' \
+      . | tee /dev/stderr |
+      yq '. | select(documentIndex == 0)' | tee /dev/stderr)
+
+  local actual=$(echo "$object" |
+      yq -r '.imagePullSecrets | length' | tee /dev/stderr)
+  [ "${actual}" = "2" ]
+  actual=$(echo "$object" |
+      yq -r '.imagePullSecrets[0] | length' | tee /dev/stderr)
+  [ "${actual}" = "1" ]
+  actual=$(echo "$object" |
+      yq -r '.imagePullSecrets[1] | length' | tee /dev/stderr)
+  [ "${actual}" = "1" ]
+  actual=$(echo "$object" |
+     yq -r '.imagePullSecrets[0].name' | tee /dev/stderr)
+  [ "${actual}" = "foo" ]
+  actual=$(echo "$object" |
+      yq -r '.imagePullSecrets[1].name' | tee /dev/stderr)
+  [ "${actual}" = "bar" ]
+}
+
+#--------------------------------------------------------------------
 # nodeSelector
 
 @test "controller/Deployment: nodeSelector not set by default" {
-=======
-# controller.imagePullSecrets
-
-@test "controller/Deployment: no image pull secrets by default" {
->>>>>>> 21ee7009
-  cd `chart_dir`
-  local object=$(helm template \
-      -s templates/deployment.yaml  \
-      . | tee /dev/stderr |
-<<<<<<< HEAD
+  cd `chart_dir`
+  local object=$(helm template \
+      -s templates/deployment.yaml  \
+      . | tee /dev/stderr |
       yq '.spec.template.spec.nodeSelector | select(documentIndex == 1)' | tee /dev/stderr)
 
    [ "${object}" = null ]
@@ -291,63 +351,4 @@
    [ "${actual}" = 'Equal' ]
    actual=$(echo "$object" | yq '.[0].value' | tee /dev/stderr)
    [ "${actual}" = 'value1' ]
-=======
-      yq '. | select(documentIndex == 0)' | tee /dev/stderr)
-
-  local actual=$(echo "$object" |
-      yq -r '.imagePullSecrets | length > 0' | tee /dev/stderr)
-  [ "${actual}" = "false" ]
-}
-
-@test "controller/Deployment: Custom imagePullSecrets - string array" {
-  cd `chart_dir`
-  local object=$(helm template \
-      -s templates/deployment.yaml  \
-      --set 'controller.imagePullSecrets[0]=foo' \
-      --set 'controller.imagePullSecrets[1]=bar' \
-      . | tee /dev/stderr |
-      yq '. | select(documentIndex == 0)' | tee /dev/stderr)
-
-  local actual=$(echo "$object" |
-      yq -r '.imagePullSecrets | length' | tee /dev/stderr)
-  [ "${actual}" = "2" ]
-  actual=$(echo "$object" |
-      yq -r '.imagePullSecrets[0] | length' | tee /dev/stderr)
-  [ "${actual}" = "1" ]
-  actual=$(echo "$object" |
-      yq -r '.imagePullSecrets[1] | length' | tee /dev/stderr)
-  [ "${actual}" = "1" ]
-  actual=$(echo "$object" |
-     yq -r '.imagePullSecrets[0].name' | tee /dev/stderr)
-  [ "${actual}" = "foo" ]
-  actual=$(echo "$object" |
-      yq -r '.imagePullSecrets[1].name' | tee /dev/stderr)
-  [ "${actual}" = "bar" ]
-}
-
-@test "controller/Deployment: Custom imagePullSecrets - map" {
-  cd `chart_dir`
-  local object=$(helm template \
-      -s templates/deployment.yaml  \
-      --set 'controller.imagePullSecrets[0].name=foo' \
-      --set 'controller.imagePullSecrets[1].name=bar' \
-      . | tee /dev/stderr |
-      yq '. | select(documentIndex == 0)' | tee /dev/stderr)
-
-  local actual=$(echo "$object" |
-      yq -r '.imagePullSecrets | length' | tee /dev/stderr)
-  [ "${actual}" = "2" ]
-  actual=$(echo "$object" |
-      yq -r '.imagePullSecrets[0] | length' | tee /dev/stderr)
-  [ "${actual}" = "1" ]
-  actual=$(echo "$object" |
-      yq -r '.imagePullSecrets[1] | length' | tee /dev/stderr)
-  [ "${actual}" = "1" ]
-  actual=$(echo "$object" |
-     yq -r '.imagePullSecrets[0].name' | tee /dev/stderr)
-  [ "${actual}" = "foo" ]
-  actual=$(echo "$object" |
-      yq -r '.imagePullSecrets[1].name' | tee /dev/stderr)
-  [ "${actual}" = "bar" ]
->>>>>>> 21ee7009
 }