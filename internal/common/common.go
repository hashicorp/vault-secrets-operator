// Copyright (c) HashiCorp, Inc.
// SPDX-License-Identifier: BUSL-1.1

package common

import (
	"context"
	"fmt"
	"os"
	"strings"
	"time"

	"github.com/cenkalti/backoff/v4"
	apierrors "k8s.io/apimachinery/pkg/api/errors"
	v1 "k8s.io/apimachinery/pkg/apis/meta/v1"
	"k8s.io/apimachinery/pkg/types"
	"sigs.k8s.io/controller-runtime/pkg/client"
	ctrlclient "sigs.k8s.io/controller-runtime/pkg/client"

	secretsv1beta1 "github.com/hashicorp/vault-secrets-operator/api/v1beta1"
	"github.com/hashicorp/vault-secrets-operator/internal/consts"
	"github.com/hashicorp/vault-secrets-operator/internal/utils"
)

var (
	// OperatorNamespace of the current operator instance, set in init()
	OperatorNamespace                   string
	InvalidObjectKeyError               = fmt.Errorf("invalid objectKey")
	InvalidObjectKeyErrorEmptyName      = fmt.Errorf("%w, empty name", InvalidObjectKeyError)
	InvalidObjectKeyErrorEmptyNamespace = fmt.Errorf("%w, empty namespace", InvalidObjectKeyError)
)

func init() {
	var err error
	OperatorNamespace, err = utils.GetCurrentNamespace()
	if err != nil {
		if ns := os.Getenv("OPERATOR_NAMESPACE"); ns != "" {
			OperatorNamespace = ns
		} else {
			OperatorNamespace = v1.NamespaceDefault
		}
	}
}

<<<<<<< HEAD
func GetHCPAuthAndTarget(ctx context.Context, c client.Client, obj client.Object) (*secretsv1beta1.HCPAuth, types.NamespacedName, error) {
	var authRef string
	var target types.NamespacedName
	switch o := obj.(type) {
	case *secretsv1beta1.HCPVaultSecretsApp:
		authRef = o.Spec.HCPAuthRef
		target = types.NamespacedName{
			Namespace: o.Namespace,
			Name:      o.Name,
		}
	default:
		return nil, types.NamespacedName{}, fmt.Errorf("unsupported type %T", o)
	}

	var authName types.NamespacedName
	if authRef == "" {
		// if no authRef configured we try and grab the 'default' from the
		// Operator's current namespace.
		authName = types.NamespacedName{
			Namespace: OperatorNamespace,
			Name:      consts.NameDefault,
		}
	} else {
		authName = types.NamespacedName{
			Namespace: target.Namespace,
			Name:      authRef,
		}
	}
	authObj, err := GetHCPAuthWithRetry(ctx, c, authName, time.Millisecond*500, 60)
	if err != nil {
		return nil, types.NamespacedName{}, err
	}
	return authObj, target, nil
}

func GetVaultAuthAndTarget(ctx context.Context, c client.Client, obj client.Object) (*secretsv1beta1.VaultAuth, types.NamespacedName, error) {
	var authRef string
	var target types.NamespacedName
	switch o := obj.(type) {
	case *secretsv1beta1.VaultPKISecret:
		authRef = o.Spec.VaultAuthRef
		target = types.NamespacedName{
			Namespace: o.Namespace,
			Name:      o.Name,
		}
	case *secretsv1beta1.VaultStaticSecret:
		authRef = o.Spec.VaultAuthRef
		target = types.NamespacedName{
			Namespace: o.Namespace,
			Name:      o.Name,
		}
	case *secretsv1beta1.VaultDynamicSecret:
		authRef = o.Spec.VaultAuthRef
		target = types.NamespacedName{
			Namespace: o.Namespace,
			Name:      o.Name,
		}
	default:
		return nil, types.NamespacedName{}, fmt.Errorf("unsupported type %T", o)
=======
func GetAuthRefNamespacedName(obj client.Object) (types.NamespacedName, error) {
	m, err := NewSyncableSecretMetaData(obj)
	if err != nil {
		return types.NamespacedName{}, fmt.Errorf("unsupported type %T", obj)
	}

	authRef, err := parseAuthOrVaultConnectionRefName(m.AuthRef, obj.GetNamespace())
	if err != nil {
		return types.NamespacedName{}, err
>>>>>>> a5cc36c4
	}
	return authRef, nil
}

// Parses an input string  and returns a types.NamesapcedName with appropriate namespace
// and name set or otherwise overridden as default.
func parseAuthOrVaultConnectionRefName(refName, targetNamespace string) (types.NamespacedName, error) {
	var ref types.NamespacedName
	if refName != "" {
		names := strings.Split(refName, "/")
		if len(names) > 2 {
			return types.NamespacedName{}, fmt.Errorf("invalid name: %s", refName)
		}
		if len(names) > 1 {
			ref.Namespace = names[0]
			ref.Name = names[1]
		} else {
			ref.Namespace = targetNamespace
			ref.Name = names[0]
		}
	} else {
		// if no authRef configured we use the 'default' from the Operator's namespace.
		ref.Namespace = OperatorNamespace
		ref.Name = consts.NameDefault
	}
	return ref, nil
}

// isAllowedNamespace computes whether a targetNamespace is allowed based on the AllowedNamespaces
// field of the VaultAuth.
// AllowedNamespaces behaves as follows:
//
//	unset - disallow all except the OperatorNamespace and the AuthMethod's ns, default behavior.
//	[]{"*"} - with length of 1, all namespaces are allowed
//	[]{"a","b"} - explicitly namespaces a, b are allowed
func isAllowedNamespace(auth *secretsv1beta1.VaultAuth, targetNamespace string) bool {
	// Allow if target ns is the same as auth
	if targetNamespace == auth.ObjectMeta.Namespace {
		return true
	}
	// Default Auth Method
	if auth.ObjectMeta.Name == consts.NameDefault && auth.ObjectMeta.Namespace == OperatorNamespace {
		return true
	}
	// Disallow by default
	if len(auth.Spec.AllowedNamespaces) == 0 {
		return false
	}
	// Wildcard
	if len(auth.Spec.AllowedNamespaces) == 1 && auth.Spec.AllowedNamespaces[0] == "*" {
		return true
	}
	// Explicitly set.
	for _, ns := range auth.Spec.AllowedNamespaces {
		if targetNamespace == ns {
			return true
		}
	}
	return false
}

func GetVaultAuthNamespaced(ctx context.Context, c client.Client, obj client.Object) (*secretsv1beta1.VaultAuth, error) {
	authRef, err := GetAuthRefNamespacedName(obj)
	if err != nil {
		return nil, err
	}
	authObj, err := GetVaultAuthWithRetry(ctx, c, authRef, time.Millisecond*500, 60)
	if err != nil {
		return nil, err
	}
	if !isAllowedNamespace(authObj, obj.GetNamespace()) {
		return nil, fmt.Errorf(fmt.Sprintf("target namespace is not allowed for this auth method, targetns: %v, authMethod:%s", obj.GetNamespace(), authRef.Name))
	}
	return authObj, nil
}

func GetVaultConnection(ctx context.Context, c client.Client, key types.NamespacedName) (*secretsv1beta1.VaultConnection, error) {
	var obj secretsv1beta1.VaultConnection
	if err := c.Get(ctx, key, &obj); err != nil {
		return nil, err
	}
	return &obj, nil
}

func GetVaultConnectionWithRetry(ctx context.Context, c client.Client, key types.NamespacedName, delay time.Duration, max uint64) (*secretsv1beta1.VaultConnection, error) {
	var obj secretsv1beta1.VaultConnection
	if err := getWithRetry(ctx, c, key, &obj, delay, max); err != nil {
		return nil, err
	}

	return &obj, nil
}

func GetVaultAuth(ctx context.Context, c client.Client, key types.NamespacedName) (*secretsv1beta1.VaultAuth, error) {
	var obj secretsv1beta1.VaultAuth
	if err := c.Get(ctx, key, &obj); err != nil {
		return nil, err
	}

	setVaultConnectionRef(&obj)
	return &obj, nil
}

func GetVaultAuthWithRetry(ctx context.Context, c client.Client, key types.NamespacedName, delay time.Duration, max uint64) (*secretsv1beta1.VaultAuth, error) {
	var obj secretsv1beta1.VaultAuth
	if err := getWithRetry(ctx, c, key, &obj, delay, max); err != nil {
		return nil, err
	}

	setVaultConnectionRef(&obj)
	return &obj, nil
}

func GetHCPAuthWithRetry(ctx context.Context, c client.Client, key types.NamespacedName, delay time.Duration, max uint64) (*secretsv1beta1.HCPAuth, error) {
	var obj secretsv1beta1.HCPAuth
	if err := getWithRetry(ctx, c, key, &obj, delay, max); err != nil {
		return nil, err
	}

	return &obj, nil
}

func setVaultConnectionRef(obj *secretsv1beta1.VaultAuth) {
	if obj.Namespace == OperatorNamespace && obj.Name == consts.NameDefault && obj.Spec.VaultConnectionRef == "" {
		obj.Spec.VaultConnectionRef = consts.NameDefault
	}
}

func getWithRetry(ctx context.Context, c client.Client, key types.NamespacedName, obj client.Object, delay time.Duration, max uint64) error {
	bo := backoff.WithMaxRetries(backoff.NewConstantBackOff(delay), max)
	return backoff.Retry(func() error {
		err := c.Get(ctx, key, obj)
		if err != nil {
			if apierrors.IsNotFound(err) {
				return err
			} else {
				return backoff.Permanent(err)
			}
		}
		return nil
	}, bo)
}

// GetConnectionNamespacedName returns the NamespacedName for the VaultAuth's configured
// vaultConnectionRef.
// If the vaultConnectionRef is empty then defaults Namespace and Name will be returned.
func GetConnectionNamespacedName(a *secretsv1beta1.VaultAuth) (types.NamespacedName, error) {
	if a.Spec.VaultConnectionRef == "" && OperatorNamespace == "" {
		return types.NamespacedName{}, fmt.Errorf("operator's default namespace is not set, this is a bug")
	}
	connRef, err := parseAuthOrVaultConnectionRefName(a.Spec.VaultConnectionRef, a.GetNamespace())
	if err != nil {
		return types.NamespacedName{}, err
	}
	return connRef, nil
}

func FindVaultAuthByUID(ctx context.Context, c client.Client, namespace string, uid types.UID, generation int64) (*secretsv1beta1.VaultAuth, error) {
	var auths secretsv1beta1.VaultAuthList
	var opts []client.ListOption
	if namespace != "" {
		opts = append(opts, client.InNamespace(namespace))
	}
	if err := c.List(ctx, &auths, opts...); err != nil {
		return nil, err
	}

	for _, item := range auths.Items {
		if item.GetUID() == uid && item.GetGeneration() == generation {
			setVaultConnectionRef(&item)
			return &item, nil
		}
	}

	return nil, fmt.Errorf("object not found")
}

func FindVaultConnectionByUID(ctx context.Context, c client.Client, namespace string, uid types.UID, generation int64) (*secretsv1beta1.VaultConnection, error) {
	var auths secretsv1beta1.VaultConnectionList
	var opts []client.ListOption
	if namespace != "" {
		opts = append(opts, client.InNamespace(namespace))
	}
	if err := c.List(ctx, &auths, opts...); err != nil {
		return nil, err
	}

	for _, item := range auths.Items {
		if item.GetUID() == uid && item.GetGeneration() == generation {
			return &item, nil
		}
	}

	return nil, fmt.Errorf("object not found")
}

// FindVaultAuthForStorageEncryption returns VaultAuth resource labeled with `cacheEncryption=true`, and is found in the Operator's namespace.
// If none or more than one resource is found, an error will be returned.
// The resulting resource must have a valid StorageEncryption configured.
func FindVaultAuthForStorageEncryption(ctx context.Context, c client.Client) (*secretsv1beta1.VaultAuth, error) {
	opts := []client.ListOption{
		client.InNamespace(OperatorNamespace),
		client.MatchingLabels{
			"cacheStorageEncryption": "true",
		},
	}
	var auths secretsv1beta1.VaultAuthList
	if err := c.List(ctx, &auths, opts...); err != nil {
		return nil, err
	}

	if len(auths.Items) != 1 {
		return nil, fmt.Errorf("invalid VaultAuth for storage encryption, found=%d, required=1", len(auths.Items))
	}

	result := auths.Items[0]
	if result.Spec.StorageEncryption == nil {
		return nil, fmt.Errorf("invalid VaultAuth %s for storage encryption, no StorageEncryption configured",
			client.ObjectKeyFromObject(&result))
	}

	return &result, nil
}

// GetVaultNamespace for the Syncable Secret type object.
//
// Supported types for obj are: VaultDynamicSecret, VaultStaticSecret. VaultPKISecret
func GetVaultNamespace(obj client.Object) (string, error) {
	var ns string
	switch o := obj.(type) {
	case *secretsv1beta1.VaultPKISecret:
		ns = o.Spec.Namespace
	case *secretsv1beta1.VaultStaticSecret:
		ns = o.Spec.Namespace
	case *secretsv1beta1.VaultDynamicSecret:
		ns = o.Spec.Namespace
	default:
		return "", fmt.Errorf("unsupported type %T", o)
	}
	return ns, nil
}

func ValidateObjectKey(key ctrlclient.ObjectKey) error {
	if key.Name == "" {
		return InvalidObjectKeyErrorEmptyName
	}
	if key.Namespace == "" {
		return InvalidObjectKeyErrorEmptyNamespace
	}
	return nil
}

// SyncableSecretMetaData provides common data structure that extracts the bits pertinent
// when handling any of the sync-able secret custom resource types.
//
// See NewSyncableSecretMetaData for the supported object types.
type SyncableSecretMetaData struct {
	// APIVersion of the syncable-secret object. Maps to obj.APIVersion.
	APIVersion string
	// Kind of the syncable-secret object. Maps to obj.Kind.
	Kind string
	// Destination of the syncable-secret object. Maps to obj.Spec.Destination.
	Destination *secretsv1beta1.Destination
	AuthRef     string
}

// NewSyncableSecretMetaData returns SyncableSecretMetaData if obj is a supported type.
// An error will be returned of obj is not a supported type.
//
// Supported types for obj are: VaultDynamicSecret, VaultStaticSecret. VaultPKISecret
func NewSyncableSecretMetaData(obj ctrlclient.Object) (*SyncableSecretMetaData, error) {
	switch t := obj.(type) {
	case *secretsv1beta1.VaultDynamicSecret:
		return &SyncableSecretMetaData{
			Destination: &t.Spec.Destination,
			APIVersion:  t.APIVersion,
			Kind:        t.Kind,
			AuthRef:     t.Spec.VaultAuthRef,
		}, nil
	case *secretsv1beta1.VaultStaticSecret:
		return &SyncableSecretMetaData{
			Destination: &t.Spec.Destination,
			APIVersion:  t.APIVersion,
			Kind:        t.Kind,
			AuthRef:     t.Spec.VaultAuthRef,
		}, nil
	case *secretsv1beta1.VaultPKISecret:
		return &SyncableSecretMetaData{
			Destination: &t.Spec.Destination,
			APIVersion:  t.APIVersion,
			Kind:        t.Kind,
			AuthRef:     t.Spec.VaultAuthRef,
		}, nil
	default:
		return nil, fmt.Errorf("unsupported type %T", t)
	}
}<|MERGE_RESOLUTION|>--- conflicted
+++ resolved
@@ -42,7 +42,6 @@
 	}
 }
 
-<<<<<<< HEAD
 func GetHCPAuthAndTarget(ctx context.Context, c client.Client, obj client.Object) (*secretsv1beta1.HCPAuth, types.NamespacedName, error) {
 	var authRef string
 	var target types.NamespacedName
@@ -78,31 +77,6 @@
 	return authObj, target, nil
 }
 
-func GetVaultAuthAndTarget(ctx context.Context, c client.Client, obj client.Object) (*secretsv1beta1.VaultAuth, types.NamespacedName, error) {
-	var authRef string
-	var target types.NamespacedName
-	switch o := obj.(type) {
-	case *secretsv1beta1.VaultPKISecret:
-		authRef = o.Spec.VaultAuthRef
-		target = types.NamespacedName{
-			Namespace: o.Namespace,
-			Name:      o.Name,
-		}
-	case *secretsv1beta1.VaultStaticSecret:
-		authRef = o.Spec.VaultAuthRef
-		target = types.NamespacedName{
-			Namespace: o.Namespace,
-			Name:      o.Name,
-		}
-	case *secretsv1beta1.VaultDynamicSecret:
-		authRef = o.Spec.VaultAuthRef
-		target = types.NamespacedName{
-			Namespace: o.Namespace,
-			Name:      o.Name,
-		}
-	default:
-		return nil, types.NamespacedName{}, fmt.Errorf("unsupported type %T", o)
-=======
 func GetAuthRefNamespacedName(obj client.Object) (types.NamespacedName, error) {
 	m, err := NewSyncableSecretMetaData(obj)
 	if err != nil {
@@ -112,7 +86,6 @@
 	authRef, err := parseAuthOrVaultConnectionRefName(m.AuthRef, obj.GetNamespace())
 	if err != nil {
 		return types.NamespacedName{}, err
->>>>>>> a5cc36c4
 	}
 	return authRef, nil
 }
