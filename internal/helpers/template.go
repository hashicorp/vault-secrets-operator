--- conflicted
+++ resolved
@@ -11,10 +11,7 @@
 	"maps"
 	"regexp"
 	"slices"
-<<<<<<< HEAD
-=======
 	"sync"
->>>>>>> 5634af8a
 
 	"github.com/hashicorp/golang-lru/v2"
 	ctrlclient "sigs.k8s.io/controller-runtime/pkg/client"
@@ -42,14 +39,6 @@
 // SecretTransformationOption holds all Templates and field filters for a given
 // Destination
 type SecretTransformationOption struct {
-<<<<<<< HEAD
-	Excludes       []string
-	Includes       []string
-	KeyedTemplates []KeyedTemplate
-	Annotations    map[string]string
-	Labels         map[string]string
-	ExcludeRaw     bool
-=======
 	// Excludes contains regex patterns that are applied to the raw secret data. All
 	// matches will be excluded for resulting K8s Secret data.
 	Excludes []string
@@ -62,7 +51,8 @@
 	Labels map[string]string
 	// KeyedTemplates contains the derived set of all templates.
 	KeyedTemplates []*KeyedTemplate
->>>>>>> 5634af8a
+	// ExcludeRaw data from the resulting K8s Secret data.
+	ExcludeRaw bool
 }
 
 type KeyedTemplate struct {
@@ -104,11 +94,7 @@
 	}, nil
 }
 
-<<<<<<< HEAD
-// gatherTemplateSpecs attempts to collect all v1beta1.Template(s) for the
-=======
 // gatherTemplates attempts to collect all v1beta1.Template(s) for the
->>>>>>> 5634af8a
 // syncable secret object.
 func gatherTemplates(ctx context.Context, client ctrlclient.Client, meta *common.SyncableSecretMetaData) ([]*KeyedTemplate, *FieldFilterSet, error) {
 	var errs error
@@ -244,23 +230,11 @@
 		return nil, nil, errs
 	}
 
-<<<<<<< HEAD
-	slices.SortFunc(keyedTemplates, func(a, b KeyedTemplate) int {
-		return cmp.Compare(
-			// source templates should come first, e.g key == ""
-			a.Key+"0"+a.Template.Name,
-			b.Key+"0"+b.Template.Name,
-		)
-	})
-
-	return keyedTemplates, nil
-=======
 	slices.SortFunc(keyedTemplates, func(a, b *KeyedTemplate) int {
 		return a.Cmp(b)
 	})
 
 	return keyedTemplates, fieldFilter, nil
->>>>>>> 5634af8a
 }
 
 // loadTemplates parses all v1beta1.Template into a single
