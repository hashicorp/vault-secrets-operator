--- conflicted
+++ resolved
@@ -89,13 +89,7 @@
 
 // gatherTemplates attempts to collect all v1beta1.Template(s) for the
 // syncable secret object.
-<<<<<<< HEAD
-func gatherTemplates(ctx context.Context, client ctrlclient.Client,
-	meta *common.SyncableSecretMetaData,
-) ([]*KeyedTemplate, *FieldFilterSet, error) {
-=======
 func gatherTemplates(ctx context.Context, client ctrlclient.Client, meta *common.SyncableSecretMetaData) ([]*KeyedTemplate, *fieldFilter, error) {
->>>>>>> f422cc79
 	var errs error
 	var keyedTemplates []*KeyedTemplate
 
