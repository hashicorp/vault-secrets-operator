// Copyright (c) HashiCorp, Inc.
// SPDX-License-Identifier: MPL-2.0

package credentials

import (
	"context"
	"fmt"

	"k8s.io/apimachinery/pkg/types"
	ctrlclient "sigs.k8s.io/controller-runtime/pkg/client"

	secretsv1alpha1 "github.com/hashicorp/vault-secrets-operator/api/v1alpha1"
)

const (
<<<<<<< HEAD
	providerMethodKubernetes string = "kubernetes"
	providerMethodJWT        string = "jwt"
	providerMethodAppRole    string = "approle"
)

var providerMethodsSupported = []string{providerMethodKubernetes, providerMethodJWT, providerMethodAppRole}
=======
	ProviderMethodKubernetes string = "kubernetes"
	ProviderMethodJWT        string = "jwt"
)

var ProviderMethodsSupported = []string{ProviderMethodKubernetes, ProviderMethodJWT}
>>>>>>> 61a9bde4

type CredentialProvider interface {
	Init(ctx context.Context, client ctrlclient.Client, object *secretsv1alpha1.VaultAuth, providerNamespace string) error
	GetUID() types.UID
	GetNamespace() string
	GetCreds(context.Context, ctrlclient.Client) (map[string]interface{}, error)
}

func NewCredentialProvider(ctx context.Context, client ctrlclient.Client, authObj *secretsv1alpha1.VaultAuth, providerNamespace string) (CredentialProvider, error) {
	if authObj == nil {
		return nil, fmt.Errorf("non-nil VaultAuth pointer is required to create a credential provider")
	}

	switch authObj.Spec.Method {
	case ProviderMethodJWT:
		provider := &JWTCredentialProvider{}
		if err := provider.Init(ctx, client, authObj, providerNamespace); err != nil {
			return nil, err
		}
		return provider, nil
<<<<<<< HEAD
	case providerMethodAppRole:
		provider := &ApproleCredentialProvider{}
		if err := provider.Init(ctx, client, authObj, providerNamespace); err != nil {
			return nil, err
		}
		return provider, nil
	case providerMethodKubernetes:
=======
	case ProviderMethodKubernetes:
>>>>>>> 61a9bde4
		provider := &KubernetesCredentialProvider{}
		if err := provider.Init(ctx, client, authObj, providerNamespace); err != nil {
			return nil, err
		}
		return provider, nil
	default:
		return nil, fmt.Errorf("unsupported authentication method %s", authObj.Spec.Method)
	}
}<|MERGE_RESOLUTION|>--- conflicted
+++ resolved
@@ -14,20 +14,12 @@
 )
 
 const (
-<<<<<<< HEAD
 	providerMethodKubernetes string = "kubernetes"
 	providerMethodJWT        string = "jwt"
 	providerMethodAppRole    string = "approle"
 )
 
 var providerMethodsSupported = []string{providerMethodKubernetes, providerMethodJWT, providerMethodAppRole}
-=======
-	ProviderMethodKubernetes string = "kubernetes"
-	ProviderMethodJWT        string = "jwt"
-)
-
-var ProviderMethodsSupported = []string{ProviderMethodKubernetes, ProviderMethodJWT}
->>>>>>> 61a9bde4
 
 type CredentialProvider interface {
 	Init(ctx context.Context, client ctrlclient.Client, object *secretsv1alpha1.VaultAuth, providerNamespace string) error
@@ -48,17 +40,13 @@
 			return nil, err
 		}
 		return provider, nil
-<<<<<<< HEAD
 	case providerMethodAppRole:
 		provider := &ApproleCredentialProvider{}
 		if err := provider.Init(ctx, client, authObj, providerNamespace); err != nil {
 			return nil, err
 		}
 		return provider, nil
-	case providerMethodKubernetes:
-=======
 	case ProviderMethodKubernetes:
->>>>>>> 61a9bde4
 		provider := &KubernetesCredentialProvider{}
 		if err := provider.Init(ctx, client, authObj, providerNamespace); err != nil {
 			return nil, err
