// Copyright (c) HashiCorp, Inc.
// SPDX-License-Identifier: MPL-2.0

package vault

import (
	"context"
	"errors"
	"fmt"
	"sync"
	"time"

	"github.com/hashicorp/vault-secrets-operator/internal/vault/credentials"

	"sigs.k8s.io/controller-runtime/pkg/log"

	"github.com/hashicorp/vault/api"
	ctrlclient "sigs.k8s.io/controller-runtime/pkg/client"

	secretsv1alpha1 "github.com/hashicorp/vault-secrets-operator/api/v1alpha1"
	"github.com/hashicorp/vault-secrets-operator/internal/common"
	"github.com/hashicorp/vault-secrets-operator/internal/consts"
	"github.com/hashicorp/vault-secrets-operator/internal/metrics"
)

type ClientOptions struct {
	SkipRenewal bool
}

func defaultClientOptions() *ClientOptions {
	return &ClientOptions{
		SkipRenewal: false,
	}
}

// NewClient returns a Client specific to obj.
// Supported objects can be found in common.GetVaultAuthAndTarget.
// An error will be returned if obj is deemed to be invalid.
func NewClient(ctx context.Context, client ctrlclient.Client, obj ctrlclient.Object, opts *ClientOptions) (Client, error) {
	var authObj *secretsv1alpha1.VaultAuth
	var providerNamespace string
	switch t := obj.(type) {
	case *secretsv1alpha1.VaultAuth:
		// setting up a new Client is allowed in the case where the VaultAuth has StorageEncryption enabled.
		// The object must also be in the Operator's Namespace.
		authObj = t
		providerNamespace = authObj.Namespace
		if providerNamespace != common.OperatorNamespace {
			return nil, fmt.Errorf("invalid object %T, only allowed in the %s namespace", authObj, common.OperatorNamespace)
		}
		if authObj.Spec.StorageEncryption == nil {
			return nil, fmt.Errorf("invalid object %T, StorageEncryption not configured", t)
		}
	default:
		// otherwise we fall back to the common.GetVaultAuthAndTarget() to decide whether, or not obj is supported.
		a, target, err := common.GetVaultAuthAndTarget(ctx, client, obj)
		if err != nil {
			return nil, err
		}

		providerNamespace = target.Namespace
		authObj = a
	}

	connName, err := common.GetConnectionNamespacedName(authObj)
	if err != nil {
		return nil, err
	}

	connObj, err := common.GetVaultConnection(ctx, client, connName)
	if err != nil {
		return nil, err
	}
	c := &defaultClient{}
	if err := c.Init(ctx, client, authObj, connObj, providerNamespace, opts); err != nil {
		return nil, err
	}
	return c, nil
}

// NewClientWithLogin returns a logged-in Client specific to obj.
// Supported objects can be found in common.GetVaultAuthAndTarget.
// An error will be returned if obj is deemed to be invalid.
func NewClientWithLogin(ctx context.Context, client ctrlclient.Client, obj ctrlclient.Object, opts *ClientOptions) (Client, error) {
	c, err := NewClient(ctx, client, obj, opts)
	if err != nil {
		return nil, err
	}
	if err := c.Login(ctx, client); err != nil {
		return nil, err
	}

	return c, nil
}

// NewClientFromStorageEntry restores a Client from provided clientCacheStorageEntry.
// If the restoration fails an error will be returned.
func NewClientFromStorageEntry(ctx context.Context, client ctrlclient.Client, entry *clientCacheStorageEntry, opts *ClientOptions) (Client, error) {
	authObj, err := common.FindVaultAuthByUID(ctx, client, entry.VaultAuthNamespace,
		entry.VaultAuthUID, entry.VaultAuthGeneration)
	if err != nil {
		return nil, err
	}

	connObj, err := common.FindVaultConnectionByUID(ctx, client, entry.VaultConnectionNamespace,
		entry.VaultConnectionUID, entry.VaultConnectionGeneration)
	if err != nil {
		return nil, err
	}

	c := &defaultClient{}
	if err := c.Init(ctx, client, authObj, connObj, entry.ProviderNamespace, opts); err != nil {
		return nil, err
	}

	if err := c.Restore(ctx, entry.VaultSecret); err != nil {
		return nil, err
	}

	cacheKey, err := c.GetCacheKey()
	if err != nil {
		return nil, err
	}
	if cacheKey != entry.CacheKey {
		return nil, fmt.Errorf("restored client's cacheKey %s does not match expected %s", cacheKey, entry.CacheKey)
	}

	if c.lastWatcherErr != nil {
		return nil, fmt.Errorf("restored client failed to be renewed, err=%w", err)
	}

	return c, nil
}

type Client interface {
	Init(context.Context, ctrlclient.Client, *secretsv1alpha1.VaultAuth, *secretsv1alpha1.VaultConnection, string, *ClientOptions) error
	Login(context.Context, ctrlclient.Client) error
	Read(context.Context, string) (*api.Secret, error)
	Restore(context.Context, *api.Secret) error
	Write(context.Context, string, map[string]any) (*api.Secret, error)
	GetTokenSecret() *api.Secret
	CheckExpiry(int64) (bool, error)
	GetVaultAuthObj() *secretsv1alpha1.VaultAuth
	GetVaultConnectionObj() *secretsv1alpha1.VaultConnection
	GetCredentialProvider() credentials.CredentialProvider
	GetCacheKey() (ClientCacheKey, error)
	KVv1(string) (*api.KVv1, error)
	KVv2(string) (*api.KVv2, error)
	Close()
	Clone(string) (Client, error)
	IsClone() bool
	Namespace() string
	SetNamespace(string)
}

var _ Client = (*defaultClient)(nil)

type defaultClient struct {
	client             *api.Client
	isClone            bool
	authObj            *secretsv1alpha1.VaultAuth
	connObj            *secretsv1alpha1.VaultConnection
	authSecret         *api.Secret
	skipRenewal        bool
	lastRenewal        int64
	targetNamespace    string
	credentialProvider credentials.CredentialProvider
	watcher            *api.LifetimeWatcher
	lastWatcherErr     error
	once               sync.Once
	mu                 sync.RWMutex
}

<<<<<<< HEAD
func (c *defaultClient) IsClone() bool {
	return c.isClone
}

func (c *defaultClient) Namespace() string {
	return c.client.Namespace()
}

func (c *defaultClient) SetNamespace(s string) {
	c.mu.Lock()
	defer c.mu.Unlock()

	c.client.SetNamespace(s)
}

func (c *defaultClient) Clone(namespace string) (Client, error) {
	if namespace == "" {
		return nil, errors.New("namespace cannot be empty")
	}

	c.mu.RLock()
	defer c.mu.RUnlock()

	clone, err := c.client.Clone()
	if err != nil {
		return nil, err
	}

	client := &defaultClient{
		client:             clone,
		isClone:            true,
		authObj:            c.authObj,
		connObj:            c.connObj,
		authSecret:         c.authSecret,
		skipRenewal:        true,
		targetNamespace:    c.targetNamespace,
		credentialProvider: c.credentialProvider,
	}
	client.SetNamespace(namespace)

	return client, nil
}

func (c *defaultClient) GetCredentialProvider() CredentialProvider {
=======
func (c *defaultClient) GetCredentialProvider() credentials.CredentialProvider {
>>>>>>> 2081cc71
	return c.credentialProvider
}

func (c *defaultClient) KVv1(mount string) (*api.KVv1, error) {
	return c.client.KVv1(mount), nil
}

func (c *defaultClient) KVv2(mount string) (*api.KVv2, error) {
	return c.client.KVv2(mount), nil
}

func (c *defaultClient) GetCacheKey() (ClientCacheKey, error) {
	c.mu.RLock()
	defer c.mu.RUnlock()

	cacheKey, err := ComputeClientCacheKeyFromClient(c)
	if err != nil {
		return "", err
	}

	if c.IsClone() {
		cacheKey = ClientCacheKey(fmt.Sprintf("%s-%s", cacheKey, c.Namespace()))
	}

	return cacheKey, nil
}

// Restore self from the provided api.Secret (should have an Auth configured).
// The provided Client Token will be renewed as well.
func (c *defaultClient) Restore(ctx context.Context, secret *api.Secret) error {
	c.mu.Lock()
	defer c.mu.Unlock()

	if c.watcher != nil {
		c.watcher.Stop()
	}

	if secret == nil {
		return fmt.Errorf("api.Secret is nil")
	}

	if secret.Auth == nil {
		return fmt.Errorf("not an auth secret")
	}

	c.authSecret = secret
	c.client.SetToken(secret.Auth.ClientToken)

	if secret.Auth.Renewable {
		if err := c.startLifetimeWatcher(ctx); err != nil {
			return err
		}
	}

	return nil
}

func (c *defaultClient) Init(ctx context.Context, client ctrlclient.Client, authObj *secretsv1alpha1.VaultAuth,
	connObj *secretsv1alpha1.VaultConnection, providerNamespace string, opts *ClientOptions,
) error {
	var err error
	c.once.Do(func() {
		if opts == nil {
			opts = defaultClientOptions()
		}

		err = c.init(ctx, client, authObj, connObj, providerNamespace, opts)
	})

	return err
}

func (c *defaultClient) getTokenTTL() (time.Duration, error) {
	return c.authSecret.TokenTTL()
}

func (c *defaultClient) CheckExpiry(offset int64) (bool, error) {
	c.mu.RLock()
	defer c.mu.RUnlock()

	if c.authSecret == nil || c.lastRenewal == 0 {
		return false, fmt.Errorf("cannot check client token expiry, never logged in")
	}

	return c.checkExpiry(offset)
}

func (c *defaultClient) checkExpiry(offset int64) (bool, error) {
	ttl, err := c.getTokenTTL()
	if err != nil {
		return false, err
	}

	horizon := ttl - time.Second*time.Duration(offset)
	if horizon < 1 {
		// will always result in expiry
		return true, nil
	}

	ts := time.Unix(c.lastRenewal, 0).Add(horizon)
	return time.Now().After(ts), nil
}

func (c *defaultClient) GetTokenSecret() *api.Secret {
	c.mu.RLock()
	defer c.mu.RUnlock()

	return c.authSecret
}

// Close un-initializes this Client, stopping its LifetimeWatcher in the process.
// It is safe to be called multiple times.
func (c *defaultClient) Close() {
	c.mu.Lock()
	defer c.mu.Unlock()

	log.FromContext(nil).Info("Calling Client.Close()")
	if c.watcher != nil {
		c.watcher.Stop()
	}
	c.client = nil
}

// startLifetimeWatcher starts an api.LifetimeWatcher in a Go routine for this Client.
// This will ensure that the auth token is periodically renewed.
// If the Client's token is not renewable an error will be returned.
func (c *defaultClient) startLifetimeWatcher(ctx context.Context) error {
	if c.skipRenewal {
		return nil
	}

	if !c.authSecret.Auth.Renewable {
		return fmt.Errorf("auth token is not renewable, cannot start the LifetimeWatcher")
	}

	if c.watcher != nil {
		return fmt.Errorf("lifetimeWatcher already started")
	}

	watcher, err := c.client.NewLifetimeWatcher(&api.LifetimeWatcherInput{
		Secret: c.authSecret,
	})
	if err != nil {
		return err
	}

	go func(ctx context.Context, c *defaultClient, watcher *api.LifetimeWatcher) {
		logger := log.FromContext(nil).V(consts.LogLevelDebug).WithName("lifetimeWatcher").WithValues(
			"entityID", c.authSecret.Auth.EntityID)
		logger.Info("Starting")
		defer func() {
			logger.Info("Stopping")
			watcher.Stop()
			c.watcher = nil
		}()

		go watcher.Start()
		logger.Info("Started")
		c.watcher = watcher
		for {
			select {
			case <-ctx.Done():
				return
			case err := <-watcher.DoneCh():
				if err != nil {
					logger.Error(err, "LifetimeWatcher completed with an error")
					c.lastWatcherErr = err
				}
				return
			case renewal := <-watcher.RenewCh():
				logger.Info("Successfully renewed the client")
				c.authSecret = renewal.Secret
				c.lastRenewal = renewal.RenewedAt.Unix()
			}
		}
	}(ctx, c, watcher)

	return nil
}

// Login the Client to Vault. Upon success, if the auth token is renewable,
// an api.LifetimeWatcher will be started to ensure that the token is periodically renewed.
func (c *defaultClient) Login(ctx context.Context, client ctrlclient.Client) error {
	c.mu.Lock()
	defer c.mu.Unlock()

	var errs error
	startTS := time.Now()
	defer func() {
		c.observeTime(startTS, metrics.OperationLogin)
		c.incrementOperationCounter(metrics.OperationLogin, errs)
	}()
	if c.watcher != nil {
		c.watcher.Stop()
	}

	creds, err := c.credentialProvider.GetCreds(ctx, client)
	if err != nil {
		errs = err
		return errs
	}

	if len(c.authObj.Spec.Headers) > 0 {
		defer c.client.SetHeaders(c.client.Headers())
		headers := c.client.Headers()
		for k, v := range c.authObj.Spec.Headers {
			headers[k] = []string{v}
		}
		c.client.SetHeaders(headers)
	}

	path := fmt.Sprintf("auth/%s/login", c.authObj.Spec.Mount)
	resp, err := c.Write(ctx, path, creds)
	if err != nil {
		errs = err
		return errs
	}

	c.client.SetToken(resp.Auth.ClientToken)

	c.authSecret = resp
	c.lastRenewal = time.Now().Unix()

	if resp.Auth.Renewable {
		if err := c.startLifetimeWatcher(ctx); err != nil {
			errs = err
			return errs
		}
	}

	return nil
}

func (c *defaultClient) GetVaultAuthObj() *secretsv1alpha1.VaultAuth {
	return c.authObj
}

func (c *defaultClient) GetVaultConnectionObj() *secretsv1alpha1.VaultConnection {
	return c.connObj
}

func (c *defaultClient) Read(ctx context.Context, path string) (*api.Secret, error) {
	var err error
	startTS := time.Now()
	defer func() {
		c.observeTime(startTS, metrics.OperationRead)
		c.incrementOperationCounter(metrics.OperationRead, err)
	}()

	var secret *api.Secret
	secret, err = c.client.Logical().ReadWithContext(ctx, path)
	return secret, err
}

func (c *defaultClient) Write(ctx context.Context, path string, m map[string]any) (*api.Secret, error) {
	var err error
	startTS := time.Now()
	defer func() {
		c.observeTime(startTS, metrics.OperationWrite)
		c.incrementOperationCounter(metrics.OperationWrite, err)
	}()

	var secret *api.Secret
	secret, err = c.client.Logical().WriteWithContext(ctx, path, m)
	return secret, err
}

func (c *defaultClient) renew(ctx context.Context) error {
	// should be called from a write locked method only
	var errs error
	startTS := time.Now()
	defer func() {
		c.incrementOperationCounter(metrics.OperationRenew, errs)
		if errs == nil {
			c.observeTime(startTS, metrics.OperationRenew)
		}
	}()

	if c.authSecret == nil {
		errs = fmt.Errorf("cannot renew client token, never logged in")
		return errs
	}

	if !c.authSecret.Auth.Renewable {
		errs = fmt.Errorf("cannot renew client token, non-renewable")
		return errs
	}

	resp, err := c.Write(ctx, "/auth/token/renew-self", nil)
	if err != nil {
		c.authSecret = nil
		c.lastRenewal = 0
		errs = err
		return err
	} else {
		c.authSecret = resp
		c.lastRenewal = time.Now().UTC().Unix()
	}
	return nil
}

func (c *defaultClient) init(ctx context.Context, client ctrlclient.Client, authObj *secretsv1alpha1.VaultAuth, connObj *secretsv1alpha1.VaultConnection, providerNamespace string, opts *ClientOptions) error {
	cfg := &ClientConfig{
		Address:         connObj.Spec.Address,
		SkipTLSVerify:   connObj.Spec.SkipTLSVerify,
		TLSServerName:   connObj.Spec.TLSServerName,
		VaultNamespace:  authObj.Spec.Namespace,
		CACertSecretRef: connObj.Spec.CACertSecretRef,
		K8sNamespace:    providerNamespace,
	}

	vc, err := MakeVaultClient(ctx, cfg, client)
	if err != nil {
		return err
	}

	credentialProvider, err := credentials.NewCredentialProvider(ctx, client, authObj, providerNamespace)
	if err != nil {
		return err
	}

	c.skipRenewal = opts.SkipRenewal
	c.credentialProvider = credentialProvider
	c.client = vc
	c.authObj = authObj
	c.connObj = connObj

	return nil
}

func (c *defaultClient) observeTime(ts time.Time, operation string) {
	clientOperationTimes.WithLabelValues(operation, ctrlclient.ObjectKeyFromObject(c.connObj).String()).Observe(
		time.Since(ts).Seconds(),
	)
}

func (c *defaultClient) incrementOperationCounter(operation string, err error) {
	vaultConn := ctrlclient.ObjectKeyFromObject(c.connObj).String()
	clientOperations.WithLabelValues(operation, vaultConn).Inc()
	if err != nil {
		clientOperationErrors.WithLabelValues(operation, vaultConn).Inc()
	}
}<|MERGE_RESOLUTION|>--- conflicted
+++ resolved
@@ -171,7 +171,6 @@
 	mu                 sync.RWMutex
 }
 
-<<<<<<< HEAD
 func (c *defaultClient) IsClone() bool {
 	return c.isClone
 }
@@ -215,10 +214,7 @@
 	return client, nil
 }
 
-func (c *defaultClient) GetCredentialProvider() CredentialProvider {
-=======
 func (c *defaultClient) GetCredentialProvider() credentials.CredentialProvider {
->>>>>>> 2081cc71
 	return c.credentialProvider
 }
 
