--- conflicted
+++ resolved
@@ -163,12 +163,9 @@
 	IsClone() bool
 	Namespace() string
 	SetNamespace(string)
-<<<<<<< HEAD
-	WebsocketClient(string) (*WebsocketClient, error)
-=======
 	Tainted() bool
 	Untaint() bool
->>>>>>> 8d9a4fcf
+	WebsocketClient(string) (*WebsocketClient, error)
 }
 
 var _ Client = (*defaultClient)(nil)
