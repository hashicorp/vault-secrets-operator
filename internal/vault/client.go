// Copyright (c) HashiCorp, Inc.
// SPDX-License-Identifier: BUSL-1.1

package vault

import (
	"context"
	"errors"
	"fmt"
	"net/http"
	"sync"
	"time"

	"github.com/hashicorp/vault/api"
	ctrlclient "sigs.k8s.io/controller-runtime/pkg/client"
	"sigs.k8s.io/controller-runtime/pkg/log"

	secretsv1beta1 "github.com/hashicorp/vault-secrets-operator/api/v1beta1"
	"github.com/hashicorp/vault-secrets-operator/internal/common"
	"github.com/hashicorp/vault-secrets-operator/internal/consts"
	"github.com/hashicorp/vault-secrets-operator/internal/credentials"
<<<<<<< HEAD
	credscommon "github.com/hashicorp/vault-secrets-operator/internal/credentials/provider"
=======
	"github.com/hashicorp/vault-secrets-operator/internal/credentials/provider"
>>>>>>> 64fa1399
	"github.com/hashicorp/vault-secrets-operator/internal/metrics"
)

type ClientOptions struct {
	SkipRenewal bool
}

func defaultClientOptions() *ClientOptions {
	return &ClientOptions{
		SkipRenewal: false,
	}
}

// NewClient returns a Client specific to obj.
// Supported objects can be found in common.GetVaultAuthAndTarget.
// An error will be returned if obj is deemed to be invalid.
func NewClient(ctx context.Context, client ctrlclient.Client, obj ctrlclient.Object, opts *ClientOptions) (Client, error) {
	var authObj *secretsv1beta1.VaultAuth
	var providerNamespace string
	switch t := obj.(type) {
	case *secretsv1beta1.VaultAuth:
		// setting up a new Client is allowed in the case where the VaultAuth has StorageEncryption enabled.
		// The object must also be in the Operator's Namespace.
		authObj = t
		providerNamespace = authObj.Namespace
		if providerNamespace != common.OperatorNamespace {
			return nil, fmt.Errorf("invalid object %T, only allowed in the %s namespace", authObj, common.OperatorNamespace)
		}
		if authObj.Spec.StorageEncryption == nil {
			return nil, fmt.Errorf("invalid object %T, StorageEncryption not configured", t)
		}
	default:
		// otherwise we fall back to the common.GetVaultAuthNamespaced() to decide whether, or not obj is supported.
		a, err := common.GetVaultAuthNamespaced(ctx, client, obj)
		if err != nil {
			return nil, err
		}

		providerNamespace = obj.GetNamespace()
		authObj = a
	}

	connName, err := common.GetConnectionNamespacedName(authObj)
	if err != nil {
		return nil, err
	}

	connObj, err := common.GetVaultConnection(ctx, client, connName)
	if err != nil {
		return nil, err
	}
	c := &defaultClient{}
	if err := c.Init(ctx, client, authObj, connObj, providerNamespace, opts); err != nil {
		return nil, err
	}
	return c, nil
}

// NewClientWithLogin returns a logged-in Client specific to obj.
// Supported objects can be found in common.GetVaultAuthAndTarget.
// An error will be returned if obj is deemed to be invalid.
func NewClientWithLogin(ctx context.Context, client ctrlclient.Client, obj ctrlclient.Object, opts *ClientOptions) (Client, error) {
	c, err := NewClient(ctx, client, obj, opts)
	if err != nil {
		return nil, err
	}
	if err := c.Login(ctx, client); err != nil {
		return nil, err
	}

	return c, nil
}

// NewClientFromStorageEntry restores a Client from provided clientCacheStorageEntry.
// If the restoration fails an error will be returned.
func NewClientFromStorageEntry(ctx context.Context, client ctrlclient.Client, entry *clientCacheStorageEntry, opts *ClientOptions) (Client, error) {
	authObj, err := common.FindVaultAuthByUID(ctx, client, entry.VaultAuthNamespace,
		entry.VaultAuthUID, entry.VaultAuthGeneration)
	if err != nil {
		return nil, err
	}

	connObj, err := common.FindVaultConnectionByUID(ctx, client, entry.VaultConnectionNamespace,
		entry.VaultConnectionUID, entry.VaultConnectionGeneration)
	if err != nil {
		return nil, err
	}

	c := &defaultClient{}
	if err := c.Init(ctx, client, authObj, connObj, entry.ProviderNamespace, opts); err != nil {
		return nil, err
	}

	if err := c.Restore(ctx, entry.VaultSecret); err != nil {
		return nil, err
	}

	cacheKey, err := c.GetCacheKey()
	if err != nil {
		return nil, err
	}
	if cacheKey != entry.CacheKey {
		return nil, fmt.Errorf("restored client's cacheKey %s does not match expected %s", cacheKey, entry.CacheKey)
	}

	if c.lastWatcherErr != nil {
		return nil, fmt.Errorf("restored client failed to be renewed, err=%w", err)
	}

	return c, nil
}

type ClientBase interface {
	Read(context.Context, ReadRequest) (Response, error)
	Write(context.Context, WriteRequest) (Response, error)
}

type Client interface {
	ClientBase
	Init(context.Context, ctrlclient.Client, *secretsv1beta1.VaultAuth, *secretsv1beta1.VaultConnection, string, *ClientOptions) error
	Login(context.Context, ctrlclient.Client) error
	Restore(context.Context, *api.Secret) error
	GetTokenSecret() *api.Secret
	CheckExpiry(int64) (bool, error)
	Validate() error
	GetVaultAuthObj() *secretsv1beta1.VaultAuth
	GetVaultConnectionObj() *secretsv1beta1.VaultConnection
<<<<<<< HEAD
	GetCredentialProvider() credscommon.CredentialProviderBase
=======
	GetCredentialProvider() provider.CredentialProviderBase
>>>>>>> 64fa1399
	GetCacheKey() (ClientCacheKey, error)
	Close(bool)
	Clone(string) (Client, error)
	IsClone() bool
	Namespace() string
	SetNamespace(string)
}

var _ Client = (*defaultClient)(nil)

type defaultClient struct {
	client             *api.Client
	isClone            bool
	authObj            *secretsv1beta1.VaultAuth
	connObj            *secretsv1beta1.VaultConnection
	authSecret         *api.Secret
	skipRenewal        bool
	lastRenewal        int64
	targetNamespace    string
<<<<<<< HEAD
	credentialProvider credscommon.CredentialProviderBase
=======
	credentialProvider provider.CredentialProviderBase
>>>>>>> 64fa1399
	watcher            *api.LifetimeWatcher
	lastWatcherErr     error
	once               sync.Once
	mu                 sync.RWMutex
}

// Validate the client, returning an error for any validation failures.
// Typically, an invalid Client would be discarded and replaced with a new
// instance.
func (c *defaultClient) Validate() error {
	c.mu.RLock()
	defer c.mu.RUnlock()

	if c.authSecret == nil {
		return fmt.Errorf("auth secret not set, never logged in")
	}

	if !c.skipRenewal {
		if c.lastWatcherErr != nil {
			return c.lastWatcherErr
		}
		if c.watcher == nil {
			return errors.New("lifetime watcher not set")
		}
	}

	if expired, err := c.checkExpiry(0); expired || err != nil {
		var errs error
		if expired {
			errs = errors.Join(errs, errors.New("client token expired"))
		}
		return errors.Join(errs, err)
	}

	return nil
}

func (c *defaultClient) IsClone() bool {
	return c.isClone
}

func (c *defaultClient) Namespace() string {
	return c.client.Namespace()
}

func (c *defaultClient) SetNamespace(s string) {
	c.mu.Lock()
	defer c.mu.Unlock()

	c.client.SetNamespace(s)
}

func (c *defaultClient) Clone(namespace string) (Client, error) {
	if namespace == "" {
		return nil, errors.New("namespace cannot be empty")
	}

	c.mu.RLock()
	defer c.mu.RUnlock()

	clone, err := c.client.Clone()
	if err != nil {
		return nil, err
	}

	client := &defaultClient{
		client:             clone,
		isClone:            true,
		authObj:            c.authObj,
		connObj:            c.connObj,
		authSecret:         c.authSecret,
		skipRenewal:        true,
		targetNamespace:    c.targetNamespace,
		credentialProvider: c.credentialProvider,
	}
	client.SetNamespace(namespace)

	return client, nil
}

<<<<<<< HEAD
func (c *defaultClient) GetCredentialProvider() credscommon.CredentialProviderBase {
=======
func (c *defaultClient) GetCredentialProvider() provider.CredentialProviderBase {
>>>>>>> 64fa1399
	return c.credentialProvider
}

func (c *defaultClient) GetCacheKey() (ClientCacheKey, error) {
	c.mu.RLock()
	defer c.mu.RUnlock()

	cacheKey, err := ComputeClientCacheKeyFromClient(c)
	if err != nil {
		return "", err
	}

	if c.IsClone() {
		cacheKey = ClientCacheKey(fmt.Sprintf("%s-%s", cacheKey, c.Namespace()))
	}

	return cacheKey, nil
}

// Restore self from the provided api.Secret (should have an Auth configured).
// The provided Client Token will be renewed as well.
func (c *defaultClient) Restore(ctx context.Context, secret *api.Secret) error {
	c.mu.Lock()
	defer c.mu.Unlock()

	if c.watcher != nil {
		c.watcher.Stop()
	}

	if secret == nil {
		return fmt.Errorf("api.Secret is nil")
	}

	if secret.Auth == nil {
		return fmt.Errorf("not an auth secret")
	}

	c.authSecret = secret
	c.client.SetToken(secret.Auth.ClientToken)

	if secret.Auth.Renewable {
		if err := c.startLifetimeWatcher(ctx); err != nil {
			return err
		}
	}

	return nil
}

func (c *defaultClient) Init(ctx context.Context, client ctrlclient.Client, authObj *secretsv1beta1.VaultAuth,
	connObj *secretsv1beta1.VaultConnection, providerNamespace string, opts *ClientOptions,
) error {
	var err error
	c.once.Do(func() {
		if opts == nil {
			opts = defaultClientOptions()
		}

		err = c.init(ctx, client, authObj, connObj, providerNamespace, opts)
	})

	return err
}

func (c *defaultClient) getTokenTTL() (time.Duration, error) {
	return c.authSecret.TokenTTL()
}

func (c *defaultClient) CheckExpiry(offset int64) (bool, error) {
	c.mu.RLock()
	defer c.mu.RUnlock()

	if c.authSecret == nil || c.lastRenewal == 0 {
		return false, fmt.Errorf("cannot check client token expiry, never logged in")
	}

	return c.checkExpiry(offset)
}

func (c *defaultClient) checkExpiry(offset int64) (bool, error) {
	ttl, err := c.getTokenTTL()
	if err != nil {
		return false, err
	}

	horizon := ttl - time.Second*time.Duration(offset)
	if horizon < 1 {
		// will always result in expiry
		return true, nil
	}

	ts := time.Unix(c.lastRenewal, 0).Add(horizon)
	return time.Now().After(ts), nil
}

func (c *defaultClient) GetTokenSecret() *api.Secret {
	c.mu.RLock()
	defer c.mu.RUnlock()

	return c.authSecret
}

// Close un-initializes this Client, stopping its LifetimeWatcher in the process and optionally revoking the token.
// It is safe to be called multiple times.
func (c *defaultClient) Close(revoke bool) {
	c.mu.Lock()
	defer c.mu.Unlock()

	logger := log.FromContext(nil)
	logger.Info("Calling Client.Close()")
	if c.watcher != nil {
		c.watcher.Stop()
	}

	if revoke && c.client != nil {
		if err := c.client.Auth().Token().RevokeSelf(""); err != nil {
			logger.V(consts.LogLevelWarning).Info(
				"Failed to revoke Vault client token", "err", err)
		}
	}

	c.client = nil
}

// startLifetimeWatcher starts an api.LifetimeWatcher in a Go routine for this Client.
// This will ensure that the auth token is periodically renewed.
// If the Client's token is not renewable an error will be returned.
func (c *defaultClient) startLifetimeWatcher(ctx context.Context) error {
	if c.skipRenewal {
		return nil
	}

	if !c.authSecret.Auth.Renewable {
		return fmt.Errorf("auth token is not renewable, cannot start the LifetimeWatcher")
	}

	if c.watcher != nil {
		return fmt.Errorf("lifetimeWatcher already started")
	}

	watcher, err := c.client.NewLifetimeWatcher(&api.LifetimeWatcherInput{
		Secret: c.authSecret,
	})
	if err != nil {
		return err
	}

	go func(ctx context.Context, c *defaultClient, watcher *api.LifetimeWatcher) {
		logger := log.FromContext(nil).V(consts.LogLevelDebug).WithName("lifetimeWatcher").WithValues(
			"entityID", c.authSecret.Auth.EntityID)
		logger.Info("Starting")
		defer func() {
			logger.Info("Stopping")
			watcher.Stop()
			c.watcher = nil
		}()

		go watcher.Start()
		logger.Info("Started")
		c.watcher = watcher
		for {
			select {
			case <-ctx.Done():
				return
			case err := <-watcher.DoneCh():
				if err != nil {
					logger.Error(err, "LifetimeWatcher completed with an error")
					c.lastWatcherErr = err
				}
				return
			case renewal := <-watcher.RenewCh():
				logger.Info("Successfully renewed the client")
				c.authSecret = renewal.Secret
				c.lastRenewal = renewal.RenewedAt.Unix()
			}
		}
	}(ctx, c, watcher)

	return nil
}

// Login the Client to Vault. Upon success, if the auth token is renewable,
// an api.LifetimeWatcher will be started to ensure that the token is periodically renewed.
func (c *defaultClient) Login(ctx context.Context, client ctrlclient.Client) error {
	c.mu.Lock()
	defer c.mu.Unlock()

	var errs error
	startTS := time.Now()
	defer func() {
		c.observeTime(startTS, metrics.OperationLogin)
		c.incrementOperationCounter(metrics.OperationLogin, errs)
	}()
	if c.watcher != nil {
		c.watcher.Stop()
	}

	creds, err := c.credentialProvider.GetCreds(ctx, client)
	if err != nil {
		errs = err
		return errs
	}

	if len(c.authObj.Spec.Headers) > 0 {
		defer c.client.SetHeaders(c.client.Headers())
		headers := c.client.Headers()
		for k, v := range c.authObj.Spec.Headers {
			headers[k] = []string{v}
		}
		c.client.SetHeaders(headers)
	}

	path := fmt.Sprintf("auth/%s/login", c.authObj.Spec.Mount)
	resp, err := c.Write(ctx, &defaultWriteRequest{
		path:   path,
		params: creds,
	})
	if err != nil {
		errs = err
		return errs
	}

	c.client.SetToken(resp.Secret().Auth.ClientToken)

	c.authSecret = resp.Secret()
	c.lastRenewal = time.Now().Unix()

	if resp.Secret().Auth.Renewable {
		if err := c.startLifetimeWatcher(ctx); err != nil {
			errs = err
			return errs
		}
	}

	return nil
}

func (c *defaultClient) GetVaultAuthObj() *secretsv1beta1.VaultAuth {
	return c.authObj
}

func (c *defaultClient) GetVaultConnectionObj() *secretsv1beta1.VaultConnection {
	return c.connObj
}

func (c *defaultClient) Read(ctx context.Context, request ReadRequest) (Response, error) {
	var err error
	startTS := time.Now()
	defer func() {
		c.observeTime(startTS, metrics.OperationRead)
		c.incrementOperationCounter(metrics.OperationRead, err)
	}()

	var respFunc func(*api.Secret) Response
	switch t := request.(type) {
	case *defaultReadRequest:
		respFunc = NewDefaultResponse
	case *kvReadRequestV1:
		respFunc = NewKVV1Response
	case *kvReadRequestV2:
		respFunc = NewKVV2Response
	default:
		return nil, fmt.Errorf("unsupported ReadRequest type %T", t)
	}

	path := request.Path()
	var secret *api.Secret
	secret, err = c.client.Logical().ReadWithDataWithContext(ctx, path, request.Values())
	if err != nil {
		return nil, err
	}

	if secret == nil {
		return nil, fmt.Errorf("empty response from Vault, path=%q", path)
	}

	return respFunc(secret), nil
}

func (c *defaultClient) Write(ctx context.Context, req WriteRequest) (Response, error) {
	var err error
	startTS := time.Now()
	defer func() {
		c.observeTime(startTS, metrics.OperationWrite)
		c.incrementOperationCounter(metrics.OperationWrite, err)
	}()

	var secret *api.Secret
	secret, err = c.client.Logical().WriteWithContext(ctx, req.Path(), req.Params())

	return &defaultResponse{secret: secret}, err
}

func (c *defaultClient) renew(ctx context.Context) error {
	// should be called from a write locked method only
	var errs error
	startTS := time.Now()
	defer func() {
		c.incrementOperationCounter(metrics.OperationRenew, errs)
		if errs == nil {
			c.observeTime(startTS, metrics.OperationRenew)
		}
	}()

	if c.authSecret == nil {
		errs = fmt.Errorf("cannot renew client token, never logged in")
		return errs
	}

	if !c.authSecret.Auth.Renewable {
		errs = fmt.Errorf("cannot renew client token, non-renewable")
		return errs
	}

	resp, err := c.Write(ctx, NewWriteRequest("/auth/token/renew-self", nil))
	if err != nil {
		c.authSecret = nil
		c.lastRenewal = 0
		errs = err
		return err
	} else {
		c.authSecret = resp.Secret()
		c.lastRenewal = time.Now().UTC().Unix()
	}
	return nil
}

func (c *defaultClient) init(ctx context.Context, client ctrlclient.Client,
	authObj *secretsv1beta1.VaultAuth, connObj *secretsv1beta1.VaultConnection,
	providerNamespace string, opts *ClientOptions,
) error {
	if connObj == nil {
		return errors.New("VaultConnection was nil")
	}
	if authObj == nil {
		return errors.New("VaultAuth was nil")
	}

	cfg := &ClientConfig{
		Address:         connObj.Spec.Address,
		SkipTLSVerify:   connObj.Spec.SkipTLSVerify,
		TLSServerName:   connObj.Spec.TLSServerName,
		VaultNamespace:  authObj.Spec.Namespace,
		K8sNamespace:    connObj.Namespace,
		CACertSecretRef: connObj.Spec.CACertSecretRef,
	}

	vc, err := MakeVaultClient(ctx, cfg, client)
	if err != nil {
		return err
	}

	credentialProvider, err := credentials.NewCredentialProvider(ctx, client, authObj, providerNamespace)
	if err != nil {
		return err
	}

	c.skipRenewal = opts.SkipRenewal
	c.credentialProvider = credentialProvider
	c.client = vc
	c.authObj = authObj
	c.connObj = connObj

	return nil
}

func (c *defaultClient) observeTime(ts time.Time, operation string) {
	clientOperationTimes.WithLabelValues(operation, ctrlclient.ObjectKeyFromObject(c.connObj).String()).Observe(
		time.Since(ts).Seconds(),
	)
}

func (c *defaultClient) incrementOperationCounter(operation string, err error) {
	vaultConn := ctrlclient.ObjectKeyFromObject(c.connObj).String()
	clientOperations.WithLabelValues(operation, vaultConn).Inc()
	if err != nil {
		clientOperationErrors.WithLabelValues(operation, vaultConn).Inc()
	}
}

type MockRequest struct {
	Method string
	Path   string
	Params map[string]any
}

var _ ClientBase = (*MockRecordingVaultClient)(nil)

type MockRecordingVaultClient struct {
	Requests []*MockRequest
}

func (m *MockRecordingVaultClient) Read(_ context.Context, s ReadRequest) (Response, error) {
	m.Requests = append(m.Requests, &MockRequest{
		Method: http.MethodGet,

		Path:   s.Path(),
		Params: nil,
	})

	return &defaultResponse{
		secret: &api.Secret{
			Data: make(map[string]interface{}),
		},
	}, nil
}

func (m *MockRecordingVaultClient) Write(_ context.Context, s WriteRequest) (Response, error) {
	m.Requests = append(m.Requests, &MockRequest{
		Method: http.MethodPut,
		Path:   s.Path(),
		Params: s.Params(),
	})
	return &defaultResponse{
		secret: &api.Secret{
			Data: make(map[string]interface{}),
		},
	}, nil
}<|MERGE_RESOLUTION|>--- conflicted
+++ resolved
@@ -19,11 +19,7 @@
 	"github.com/hashicorp/vault-secrets-operator/internal/common"
 	"github.com/hashicorp/vault-secrets-operator/internal/consts"
 	"github.com/hashicorp/vault-secrets-operator/internal/credentials"
-<<<<<<< HEAD
-	credscommon "github.com/hashicorp/vault-secrets-operator/internal/credentials/provider"
-=======
 	"github.com/hashicorp/vault-secrets-operator/internal/credentials/provider"
->>>>>>> 64fa1399
 	"github.com/hashicorp/vault-secrets-operator/internal/metrics"
 )
 
@@ -151,11 +147,7 @@
 	Validate() error
 	GetVaultAuthObj() *secretsv1beta1.VaultAuth
 	GetVaultConnectionObj() *secretsv1beta1.VaultConnection
-<<<<<<< HEAD
-	GetCredentialProvider() credscommon.CredentialProviderBase
-=======
 	GetCredentialProvider() provider.CredentialProviderBase
->>>>>>> 64fa1399
 	GetCacheKey() (ClientCacheKey, error)
 	Close(bool)
 	Clone(string) (Client, error)
@@ -175,11 +167,7 @@
 	skipRenewal        bool
 	lastRenewal        int64
 	targetNamespace    string
-<<<<<<< HEAD
-	credentialProvider credscommon.CredentialProviderBase
-=======
 	credentialProvider provider.CredentialProviderBase
->>>>>>> 64fa1399
 	watcher            *api.LifetimeWatcher
 	lastWatcherErr     error
 	once               sync.Once
@@ -260,11 +248,7 @@
 	return client, nil
 }
 
-<<<<<<< HEAD
-func (c *defaultClient) GetCredentialProvider() credscommon.CredentialProviderBase {
-=======
 func (c *defaultClient) GetCredentialProvider() provider.CredentialProviderBase {
->>>>>>> 64fa1399
 	return c.credentialProvider
 }
 
