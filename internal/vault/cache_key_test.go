--- conflicted
+++ resolved
@@ -13,11 +13,7 @@
 	"k8s.io/apimachinery/pkg/types"
 
 	secretsv1alpha1 "github.com/hashicorp/vault-secrets-operator/api/v1alpha1"
-<<<<<<< HEAD
-	"github.com/hashicorp/vault-secrets-operator/internal/vault/credentialproviders"
-=======
 	"github.com/hashicorp/vault-secrets-operator/internal/vault/credentials"
->>>>>>> 2081cc71
 )
 
 const (
@@ -215,11 +211,7 @@
 				c = &defaultClient{
 					authObj: tt.authObj,
 					connObj: tt.connObj,
-<<<<<<< HEAD
-					credentialProvider: credentialproviders.NewKubernetesCredentialProvider(nil, "",
-=======
 					credentialProvider: credentials.NewKubernetesCredentialProvider(nil, "",
->>>>>>> 2081cc71
 						tt.providerUID),
 				}
 			}
