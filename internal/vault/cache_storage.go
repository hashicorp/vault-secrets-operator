// Copyright (c) HashiCorp, Inc.
// SPDX-License-Identifier: BUSL-1.1

package vault

import (
	"context"
	"errors"
	"fmt"
	"strconv"
	"sync"
	"time"

	"github.com/cenkalti/backoff/v4"
	"github.com/go-logr/logr"
	"github.com/hashicorp/vault/api"
	"github.com/prometheus/client_golang/prometheus"
	corev1 "k8s.io/api/core/v1"
	apierrors "k8s.io/apimachinery/pkg/api/errors"
	metav1 "k8s.io/apimachinery/pkg/apis/meta/v1"
	"k8s.io/apimachinery/pkg/types"
	"k8s.io/apimachinery/pkg/util/json"
	"k8s.io/utils/pointer"
	ctrlclient "sigs.k8s.io/controller-runtime/pkg/client"
	"sigs.k8s.io/controller-runtime/pkg/log"
	"sigs.k8s.io/controller-runtime/pkg/log/zap"

	secretsv1beta1 "github.com/hashicorp/vault-secrets-operator/api/v1beta1"
	"github.com/hashicorp/vault-secrets-operator/internal/common"
	"github.com/hashicorp/vault-secrets-operator/internal/consts"
	"github.com/hashicorp/vault-secrets-operator/internal/helpers"
	"github.com/hashicorp/vault-secrets-operator/internal/metrics"
)

const (
	labelEncrypted       = "encrypted"
	labelVaultTransitRef = "vaultTransitRef"
	labelCacheKey        = "cacheKey"
	fieldMACMessage      = "messageMAC"
	fieldCachedSecret    = "secret"

	labelAuthNamespace        = "auth/namespace"
	labelAuthUID              = "auth/UID"
	labelAuthGeneration       = "auth/generation"
	labelConnectionNamespace  = "connection/namespace"
	labelConnectionUID        = "connection/UID"
	labelConnectionGeneration = "connection/generation"
	labelProviderUID          = "provider/UID"
	labelProviderNamespace    = "provider/namespace"
)

var EncryptionRequiredError = fmt.Errorf("encryption required")

type ClientCacheStorageStoreRequest struct {
	OwnerReferences     []metav1.OwnerReference
	Client              Client
	EncryptionClient    Client
	EncryptionVaultAuth *secretsv1beta1.VaultAuth
}

type ClientCacheStoragePruneRequest struct {
	MatchingLabels ctrlclient.MatchingLabels
	Filter         PruneFilterFunc
}

type CachingClientFactoryShutDownRequest struct {
	Revoke bool
}

type ClientCacheStorageRestoreRequest struct {
	SecretObjKey        ctrlclient.ObjectKey
	CacheKey            ClientCacheKey
	DecryptionClient    Client
	DecryptionVaultAuth *secretsv1beta1.VaultAuth
}

type ClientCacheStorageRestoreAllRequest struct {
	DecryptionClient    Client
	DecryptionVaultAuth *secretsv1beta1.VaultAuth
}

// clientCacheStorageEntry represents a single Vault Client.
// It contains the context needed to restore a Client to its original state.
type clientCacheStorageEntry struct {
	// CacheKey for the Storage entry
	CacheKey ClientCacheKey
	// VaultSecret contains the Vault authentication token
	VaultSecret *api.Secret
	// VaultAuthUID is the unique identifier of the VaultAuth custom resource
	// that was used to create the cached Client.
	VaultAuthUID types.UID
	// VaultAuthNamespace is the k8s namespace of the VaultAuth custom resource
	// that was used to create the cached Client.
	VaultAuthNamespace string
	// VaultAuthGeneration is the generation of the VaultAuth custom resource
	// that was used to create the cached Client.
	VaultAuthGeneration int64
	// VaultConnectionUID is the unique identifier of the VaultConnection custom resource
	// that was used to create the cached Client.
	VaultConnectionUID types.UID
	// VaultConnectionNamespace is the k8s namespace of the VaultConnection custom resource
	// that was used to create the cached Client.
	VaultConnectionNamespace string
	// VaultConnectionGeneration is the generation of the VaultConnection custom resource
	// that was used to create the cached Client.
	VaultConnectionGeneration int64
	// ProviderUID is the unique identifier of the CredentialProvider that
	// was used to create the cached Client.
	ProviderUID types.UID
	// ProviderNamespace is the k8s namespace of the CredentialProvider that
	// was used to create the cached Client.
	ProviderNamespace string
}

func (c ClientCacheStorageStoreRequest) Validate() error {
	var err error
	if c.Client == nil {
		err = errors.Join(err, fmt.Errorf("a Client must be set"))
	} else {
		if c.Client.IsClone() {
			err = errors.Join(err, fmt.Errorf("cloned Clients cannot be stored"))
		}
	}

	return err
}

type PruneFilterFunc func(secret corev1.Secret) bool

var _ ClientCacheStorage = (*defaultClientCacheStorage)(nil)

type ClientCacheStorage interface {
	Store(context.Context, ctrlclient.Client, ClientCacheStorageStoreRequest) (*corev1.Secret, error)
	Restore(context.Context, ctrlclient.Client, ClientCacheStorageRestoreRequest) (*clientCacheStorageEntry, error)
	RestoreAll(context.Context, ctrlclient.Client, ClientCacheStorageRestoreAllRequest) ([]*clientCacheStorageEntry, error)
	Prune(context.Context, ctrlclient.Client, ClientCacheStoragePruneRequest) (int, error)
	Purge(context.Context, ctrlclient.Client) error
	Len(context.Context, ctrlclient.Client) (int, error)
}

type defaultClientCacheStorage struct {
	hmacKey                  []byte
	enforceEncryption        bool
	logger                   logr.Logger
	requestCounterVec        *prometheus.CounterVec
	requestErrorCounterVec   *prometheus.CounterVec
	operationCounterVec      *prometheus.CounterVec
	operationErrorCounterVec *prometheus.CounterVec
	mu                       sync.RWMutex
}

func (c *defaultClientCacheStorage) getSecret(ctx context.Context, client ctrlclient.Client, key ctrlclient.ObjectKey) (*corev1.Secret, error) {
	s := &corev1.Secret{}
	if err := client.Get(ctx, key, s); err != nil {
		return nil, err
	}

	return s, nil
}

func (c *defaultClientCacheStorage) Store(ctx context.Context, client ctrlclient.Client, req ClientCacheStorageStoreRequest) (*corev1.Secret, error) {
	logger := log.FromContext(ctx)
	var err error
	defer func() {
		c.incrementRequestCounter(metrics.OperationStore, err)
		// track the store operation metrics to be in line with bulk operations like restore, prune, etc.
		c.incrementOperationCounter(metrics.OperationStore, err)
	}()

	err = req.Validate()
	if err != nil {
		return nil, err
	}

	authObj := req.Client.GetVaultAuthObj()
	connObj := req.Client.GetVaultConnectionObj()
	credentialProvider := req.Client.GetCredentialProvider()

	var cacheKey ClientCacheKey
	cacheKey, err = req.Client.GetCacheKey()
	if err != nil {
		return nil, err
	}

	if c.enforceEncryption && (req.EncryptionClient == nil || req.EncryptionVaultAuth == nil) {
		err = fmt.Errorf("request is invalid for when enforcing encryption")
		return nil, err
	}

	// TODO: we currently don't pass in owner references to avoid deleting the cache on restart.
	req.OwnerReferences = append(req.OwnerReferences)

	c.mu.Lock()
	defer c.mu.Unlock()
	logger.Info("ClientCacheStorage.Store()",
		"enforceEncryption", c.enforceEncryption)

	labels := ctrlclient.MatchingLabels{
		// cacheKey is the key used to access a Client from the ClientCache
		labelCacheKey: cacheKey.String(),
		// required for storage cache cleanup performed by the Client's VaultAuth
		// this is done by controllers.VaultAuthReconciler
		labelAuthNamespace:  authObj.Namespace,
		labelAuthUID:        string(authObj.UID),
		labelAuthGeneration: strconv.FormatInt(authObj.Generation, 10),
		// required for storage cache cleanup performed by the Client's VaultConnect
		// this is done by controllers.VaultConnectionReconciler
		labelConnectionNamespace:  connObj.Namespace,
		labelConnectionUID:        string(connObj.UID),
		labelConnectionGeneration: strconv.FormatInt(connObj.Generation, 10),
		labelProviderUID:          string(credentialProvider.GetUID()),
		labelProviderNamespace:    credentialProvider.GetNamespace(),
	}
	s := &corev1.Secret{
		// we always store Clients in an Immutable secret as an anti-tampering mitigation.
		Immutable: pointer.Bool(true),
		ObjectMeta: metav1.ObjectMeta{
			Name:            fmt.Sprintf(NamePrefixVCC + cacheKey.String()),
			Namespace:       common.OperatorNamespace,
			OwnerReferences: req.OwnerReferences,
			Labels:          c.addCommonMatchingLabels(labels),
		},
	}

	sec := req.Client.GetTokenSecret()

	var b []byte
	b, err = json.Marshal(sec)
	if err != nil {
		return nil, err
	}

	if c.enforceEncryption {
		// needed for restoration
		s.ObjectMeta.Labels[labelEncrypted] = "true"
		s.ObjectMeta.Labels[labelVaultTransitRef] = req.EncryptionVaultAuth.Name

		mount := req.EncryptionVaultAuth.Spec.StorageEncryption.Mount
		keyName := req.EncryptionVaultAuth.Spec.StorageEncryption.KeyName
		var encBytes []byte
		encBytes, err = EncryptWithTransit(ctx, req.EncryptionClient, mount, keyName, b)
		if err != nil {
			return nil, err
		}
		b = encBytes
	}

	s.Data = map[string][]byte{
		fieldCachedSecret: b,
	}
	var message []byte
	message, err = c.message(s.Name, cacheKey.String(), b)
	if err != nil {
		return nil, err
	}

	var messageMAC []byte
	messageMAC, err = helpers.MACMessage(c.hmacKey, message)
	if err != nil {
		return nil, err
	}

	s.Data[fieldMACMessage] = messageMAC
	if e := client.Create(ctx, s); e != nil {
		if apierrors.IsAlreadyExists(e) {
			// since the Secret is immutable we need to always recreate it.
			err = client.Delete(ctx, s)
			if err != nil {
				return nil, err
			}

			// we want to retry create since the previous Delete() call is eventually consistent.
			bo := backoff.NewExponentialBackOff()
			bo.MaxInterval = 2 * time.Second
			err = backoff.Retry(func() error {
				return client.Create(ctx, s)
			}, backoff.WithMaxRetries(bo, 5))
			if err != nil {
				return nil, err
			}
		} else {
			err = e
			return nil, err
		}
	}

	return s, nil
}

func (c *defaultClientCacheStorage) Restore(ctx context.Context, client ctrlclient.Client, req ClientCacheStorageRestoreRequest) (*clientCacheStorageEntry, error) {
	c.mu.RLock()
	defer c.mu.RUnlock()

	var err error
	defer func() {
		c.incrementRequestCounter(metrics.OperationRestore, err)
	}()

	err = common.ValidateObjectKey(req.SecretObjKey)
	if err != nil {
		return nil, err
	}

	var secret *corev1.Secret
	secret, err = c.getSecret(ctx, client, req.SecretObjKey)
	if err != nil {
		return nil, err
	}

	var entry *clientCacheStorageEntry
	entry, err = c.restore(ctx, req, secret)
	return entry, err
}

func (c *defaultClientCacheStorage) Len(ctx context.Context, client ctrlclient.Client) (int, error) {
	found, err := c.listSecrets(ctx, client, c.listOptions()...)
	if err != nil {
		return 0, err
	}

	return len(found), nil
}

func (c *defaultClientCacheStorage) restore(ctx context.Context, req ClientCacheStorageRestoreRequest, s *corev1.Secret) (*clientCacheStorageEntry, error) {
	var err error
	defer func() {
		c.incrementOperationCounter(metrics.OperationRestore, err)
	}()

	err = c.validateSecretMAC(req, s)
	if err != nil {
		return nil, err
	}

	var secret *api.Secret
	if b, ok := s.Data[fieldCachedSecret]; ok {
		transitRef := s.Labels["vaultTransitRef"]
		if transitRef != "" {
			if req.DecryptionClient == nil || req.DecryptionVaultAuth == nil {
				err = fmt.Errorf("request is invalid for decryption")
				return nil, err
			}

			if req.DecryptionVaultAuth.Name != transitRef {
				err = fmt.Errorf("invalid vaultTransitRef, need %s, have %s", transitRef, req.DecryptionVaultAuth.Name)
				return nil, err
			}

			mount := req.DecryptionVaultAuth.Spec.StorageEncryption.Mount
			keyName := req.DecryptionVaultAuth.Spec.StorageEncryption.KeyName
			var decBytes []byte
			decBytes, err = DecryptWithTransit(ctx, req.DecryptionClient, mount, keyName, b)
			if err != nil {
				return nil, err
			}

			b = decBytes
		}

		err = json.Unmarshal(b, &secret)
		if err != nil {
			return nil, err
		}
	}

	entry := &clientCacheStorageEntry{
		CacheKey:                 req.CacheKey,
		VaultSecret:              secret,
		VaultAuthUID:             types.UID(s.Labels[labelAuthUID]),
		VaultAuthNamespace:       s.Labels[labelAuthNamespace],
		VaultConnectionUID:       types.UID(s.Labels[labelConnectionUID]),
		VaultConnectionNamespace: s.Labels[labelConnectionNamespace],
		ProviderUID:              types.UID(s.Labels[labelProviderUID]),
		ProviderNamespace:        s.Labels[labelProviderNamespace],
	}

	if v, ok := s.Labels[labelAuthGeneration]; ok && v != "" {
		var generation int
		generation, err = strconv.Atoi(v)
		if err != nil {
			return nil, err
		}
		entry.VaultAuthGeneration = int64(generation)
	}

	if v, ok := s.Labels[labelConnectionGeneration]; ok && v != "" {
		var generation int
		generation, err = strconv.Atoi(v)
		if err != nil {
			return nil, err
		}
		entry.VaultConnectionGeneration = int64(generation)
	}

	return entry, nil
}

func (c *defaultClientCacheStorage) Prune(ctx context.Context, client ctrlclient.Client, req ClientCacheStoragePruneRequest) (int, error) {
	c.mu.Lock()
	defer c.mu.Unlock()

	var errs error
	defer func() {
		c.incrementRequestCounter(metrics.OperationPrune, errs)
	}()

	if len(req.MatchingLabels) == 0 {
		errs = errors.Join(fmt.Errorf("prune request requires at least one matching label"))
		return 0, errs
	}

	secrets, err := c.listSecrets(ctx, client, req.MatchingLabels, ctrlclient.InNamespace(common.OperatorNamespace))
	if err != nil {
		return 0, errors.Join(err)
	}

	var count int
	for _, item := range secrets {
		if req.Filter != nil && req.Filter(item) {
			continue
		}

		if err := client.Delete(ctx, &item); err != nil {
			if err != nil {
				c.incrementOperationCounter(metrics.OperationPrune, err)
			}
			if apierrors.IsNotFound(err) {
				continue
			}

			errs = errors.Join(errs, err)
			continue
		}

		c.incrementOperationCounter(metrics.OperationPrune, nil)
		count++
	}

	c.logger.V(consts.LogLevelDebug).Info("Pruned storage cache", "count", count, "total", len(secrets))

	return count, errs
}

func (c *defaultClientCacheStorage) listSecrets(ctx context.Context, client ctrlclient.Client, listOptions ...ctrlclient.ListOption) ([]corev1.Secret, error) {
	secrets := &corev1.SecretList{}
	if err := client.List(ctx, secrets, listOptions...); err != nil {
		return nil, err
	}
	return secrets.Items, nil
}

// Purge all cached client Secrets. This should only be called when transitioning from persistence to non-persistence modes.
func (c *defaultClientCacheStorage) Purge(ctx context.Context, client ctrlclient.Client) error {
	c.mu.Lock()
	defer c.mu.Unlock()

	var err error
	defer func() {
		c.incrementRequestCounter(metrics.OperationPurge, err)
	}()

	err = client.DeleteAllOf(ctx, &corev1.Secret{}, c.deleteAllOfOptions()...)
	return err
}

func (c *defaultClientCacheStorage) RestoreAll(ctx context.Context, client ctrlclient.Client, req ClientCacheStorageRestoreAllRequest) ([]*clientCacheStorageEntry, error) {
	c.mu.RLock()
	defer c.mu.RUnlock()

	var errs error
	defer func() {
		c.incrementRequestCounter(metrics.OperationRestoreAll, errs)
	}()

	found, err := c.listSecrets(ctx, client, c.listOptions()...)
	if err != nil {
		errs = errors.Join(err)
		return nil, errs
	}

	var result []*clientCacheStorageEntry
	for _, s := range found {
		cacheKey := ClientCacheKey(s.Labels[labelCacheKey])
		req := ClientCacheStorageRestoreRequest{
			SecretObjKey:        ctrlclient.ObjectKeyFromObject(&s),
			CacheKey:            cacheKey,
			DecryptionClient:    req.DecryptionClient,
			DecryptionVaultAuth: req.DecryptionVaultAuth,
		}

		entry, err := c.restore(ctx, req, &s)
		if err != nil {
			errs = errors.Join(errs, err)
		}

		result = append(result, entry)
	}

	return result, errs
}

func (c *defaultClientCacheStorage) validateSecretMAC(req ClientCacheStorageRestoreRequest, s *corev1.Secret) error {
	var err error
	b, ok := s.Data[fieldCachedSecret]
	if !ok {
		err = errors.Join(err, fmt.Errorf("entry missing required %q field", fieldCachedSecret))
	}

	messageMAC, ok := s.Data[fieldMACMessage]
	if !ok {
		err = errors.Join(err, fmt.Errorf("entry missing required %q field", fieldCachedSecret))
	}

	if err != nil {
		return err
	}

	message, err := c.message(s.Name, req.CacheKey.String(), b)
	if err != nil {
		return err
	}

	ok, _, err = helpers.ValidateMAC(message, messageMAC, c.hmacKey)
	if err != nil {
		return err
	}

	if !ok {
		return fmt.Errorf("storage entry message MAC is invalid")
	}

	return nil
}

func (c *defaultClientCacheStorage) message(name, cacheKey string, secretData []byte) ([]byte, error) {
	if name == "" || cacheKey == "" {
		return nil, fmt.Errorf("invalid empty name and cacheKey")
	}

	return append([]byte(name+cacheKey), secretData...), nil
}

func (c *defaultClientCacheStorage) deleteAllOfOptions() []ctrlclient.DeleteAllOfOption {
	var result []ctrlclient.DeleteAllOfOption
	for _, opt := range c.listOptions() {
		result = append(result, opt.(ctrlclient.DeleteAllOfOption))
	}
	return result
}

func (c *defaultClientCacheStorage) listOptions() []ctrlclient.ListOption {
	return []ctrlclient.ListOption{
		c.commonMatchingLabels(),
		// We may want to reconsider constraining the purge to the OperatorNamespace,
		// for example if the Operator is moved from one Namespace to another.
		ctrlclient.InNamespace(common.OperatorNamespace),
	}
}

func (c *defaultClientCacheStorage) commonMatchingLabels() ctrlclient.MatchingLabels {
	return ctrlclient.MatchingLabels{
		"app.kubernetes.io/name":       "vault-secrets-operator",
		"app.kubernetes.io/managed-by": "vso",
		"app.kubernetes.io/component":  "client-cache-storage",
	}
}

func (c *defaultClientCacheStorage) addCommonMatchingLabels(labels ctrlclient.MatchingLabels) ctrlclient.MatchingLabels {
	for k, v := range c.commonMatchingLabels() {
		labels[k] = v
	}

	return labels
}

func (c *defaultClientCacheStorage) incrementRequestCounter(operation string, err error) {
	if err != nil {
		c.requestErrorCounterVec.WithLabelValues(operation).Inc()
	} else {
		c.requestCounterVec.WithLabelValues(operation).Inc()
	}
}

func (c *defaultClientCacheStorage) incrementOperationCounter(operation string, err error) {
	if err != nil {
		c.operationErrorCounterVec.WithLabelValues(operation).Inc()
	} else {
		c.operationCounterVec.WithLabelValues(operation).Inc()
	}
}

type ClientCacheStorageConfig struct {
	// EnforceEncryption for persisting Clients i.e. the controller must have VaultTransitRef
	// configured before it will persist the Client to storage. This option requires Persist to be true.
	EnforceEncryption bool
	OwnerRefs         []metav1.OwnerReference
	HMACSecretObjKey  ctrlclient.ObjectKey
}

func DefaultClientCacheStorageConfig() *ClientCacheStorageConfig {
	return &ClientCacheStorageConfig{
		EnforceEncryption: false,
		HMACSecretObjKey: ctrlclient.ObjectKey{
			Name:      NamePrefixVCC + "storage-hmac-key",
			Namespace: common.OperatorNamespace,
		},
	}
}

func NewDefaultClientCacheStorage(ctx context.Context, client ctrlclient.Client,
	config *ClientCacheStorageConfig, metricsRegistry prometheus.Registerer,
) (ClientCacheStorage, error) {
	if config == nil {
		config = DefaultClientCacheStorageConfig()
	}

	if err := common.ValidateObjectKey(config.HMACSecretObjKey); err != nil {
		return nil, err
	}

	s, err := helpers.CreateHMACKeySecret(ctx, client, config.HMACSecretObjKey)
	if err != nil {
		if !apierrors.IsAlreadyExists(err) {
			return nil, err
		}
	}

	if s == nil {
		s, err = helpers.GetHMACKeySecret(ctx, client, config.HMACSecretObjKey)
		if err != nil {
			return nil, err
		}
	}

	cacheStorage := &defaultClientCacheStorage{
<<<<<<< HEAD
		hmacSecretObjKey:  config.HMACSecretObjKey,
		hmacKey:           s.Data[helpers.HMACKeyName],
=======
>>>>>>> 6c7c5b7d
		enforceEncryption: config.EnforceEncryption,
		hmacKey:           s.Data[hmacKeyName],
		logger:            zap.New().WithName("ClientCacheStorage"),
		requestCounterVec: prometheus.NewCounterVec(
			prometheus.CounterOpts{
				Name: metricsFQNClientCacheStorageReqsTotal,
				Help: "Client storage cache request total",
			}, []string{
				metrics.LabelOperation,
			},
		),
		requestErrorCounterVec: prometheus.NewCounterVec(
			prometheus.CounterOpts{
				Name: metricsFQNClientCacheStorageReqsErrorsTotal,
				Help: "Client storage cache request errors",
			}, []string{
				metrics.LabelOperation,
			},
		),
		operationCounterVec: prometheus.NewCounterVec(
			prometheus.CounterOpts{
				Name: metricsFQNClientCacheStorageOpsTotal,
				Help: "Client storage cache operations",
			}, []string{
				metrics.LabelOperation,
			},
		),
		operationErrorCounterVec: prometheus.NewCounterVec(
			prometheus.CounterOpts{
				Name: metricsFQNClientCacheStorageOpsErrorsTotal,
				Help: "Client storage cache operation errors",
			}, []string{
				metrics.LabelOperation,
			},
		),
	}

	if metricsRegistry != nil {
		// metric for exporting the storage cache configuration
		configGauge := prometheus.NewGauge(prometheus.GaugeOpts{
			Name: metricsFQNClientCacheStorageConfig,
			Help: "Client storage cache config",
			ConstLabels: map[string]string{
				metricsLabelEnforceEncryption: strconv.FormatBool(cacheStorage.enforceEncryption),
			},
		})
		configGauge.Set(1)
		metricsRegistry.MustRegister(
			configGauge,
			cacheStorage.requestCounterVec,
			cacheStorage.requestErrorCounterVec,
			cacheStorage.operationCounterVec,
			cacheStorage.operationErrorCounterVec,
			newClientCacheStorageCollector(cacheStorage, ctx, client),
		)
	}

	return cacheStorage, nil
}<|MERGE_RESOLUTION|>--- conflicted
+++ resolved
@@ -187,9 +187,6 @@
 		return nil, err
 	}
 
-	// TODO: we currently don't pass in owner references to avoid deleting the cache on restart.
-	req.OwnerReferences = append(req.OwnerReferences)
-
 	c.mu.Lock()
 	defer c.mu.Unlock()
 	logger.Info("ClientCacheStorage.Store()",
@@ -593,8 +590,8 @@
 	// EnforceEncryption for persisting Clients i.e. the controller must have VaultTransitRef
 	// configured before it will persist the Client to storage. This option requires Persist to be true.
 	EnforceEncryption bool
+	HMACSecretObjKey  ctrlclient.ObjectKey
 	OwnerRefs         []metav1.OwnerReference
-	HMACSecretObjKey  ctrlclient.ObjectKey
 }
 
 func DefaultClientCacheStorageConfig() *ClientCacheStorageConfig {
@@ -633,13 +630,8 @@
 	}
 
 	cacheStorage := &defaultClientCacheStorage{
-<<<<<<< HEAD
-		hmacSecretObjKey:  config.HMACSecretObjKey,
 		hmacKey:           s.Data[helpers.HMACKeyName],
-=======
->>>>>>> 6c7c5b7d
 		enforceEncryption: config.EnforceEncryption,
-		hmacKey:           s.Data[hmacKeyName],
 		logger:            zap.New().WithName("ClientCacheStorage"),
 		requestCounterVec: prometheus.NewCounterVec(
 			prometheus.CounterOpts{
