--- conflicted
+++ resolved
@@ -630,10 +630,6 @@
 	}
 
 	cacheStorage := &defaultClientCacheStorage{
-<<<<<<< HEAD
-		hmacSecretObjKey:  config.HMACSecretObjKey,
-=======
->>>>>>> 64fa1399
 		hmacKey:           s.Data[helpers.HMACKeyName],
 		enforceEncryption: config.EnforceEncryption,
 		logger:            zap.New().WithName("ClientCacheStorage"),
