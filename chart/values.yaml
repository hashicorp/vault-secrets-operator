# Copyright (c) HashiCorp, Inc.
# SPDX-License-Identifier: MPL-2.0

controller:

  # Set the number of replicas for the operator.
  replicas: 1

<<<<<<< HEAD
  # Settings related to the kubeRbacProxy container. This container is an HTTP proxy for the
=======
  # Settings related to the kubeRbacProxy container. This container is a HTTP proxy for the
>>>>>>> 6ca77fcd
  # controller manager which performs RBAC authorization against the Kubernetes API using SubjectAccessReviews.
  kubeRbacProxy:

    # Image sets the repo and tag of the kube-rbac-proxy image to use for the controller.
    image:
      repository: gcr.io/kubebuilder/kube-rbac-proxy
      tag: v0.11.0

    # Configures the default resources for the kube rbac proxy container.
    # For more information on configuring resources, see the K8s documentation:
    # https://kubernetes.io/docs/concepts/configuration/manage-resources-containers/
    resources:
      limits:
        cpu: 500m
        memory: 128Mi
      requests:
        cpu: 5m
        memory: 64Mi

  # Settings related to the vault-secrets-operator container.
  manager:

    # Image sets the repo and tag of the vault-secrets-operator image to use for the controller.
    image:
      repository: hashicorp/vault-secrets-operator
      tag: 0.0.0-dev

    # Configures the default resources for the vault-secrets-operator container.
    # For more information on configuring resources, see the K8s documentation:
    # https://kubernetes.io/docs/concepts/configuration/manage-resources-containers/
    resources:
      limits:
        cpu: 500m
        memory: 128Mi
      requests:
        cpu: 10m
        memory: 64Mi

  # Sets the configuration settings used by the controller. Any custom changes will be reflected in the
  # data field of the configmap.
  # For more information on configuring resources, see the K8s documentation:
  # https://kubernetes.io/docs/concepts/configuration/configmap/ 
  controllerConfigMapYaml:
    health:
      healthProbeBindAddress: :8081
    leaderElection:
      leaderElect: true
      resourceName: b0d477c0.hashicorp.com
    metrics:
      bindAddress: 127.0.0.1:8080
    webhook:
      port: 9443

  # Configures the environment variable KUBERNETES_CLUSTER_DOMAIN used by KubeDNS.
  # TODO: I do not think this is used by the controller?
  kubernetesClusterDomain: cluster.local


# Configure the metrics service ports used by the metrics service.
metricsService:
## TODO: Look into the default https
  ports:
  - name: https
    port: 8443
    protocol: TCP
    targetPort: https
  type: ClusterIP

<<<<<<< HEAD
# Configures the default VaultConnection CR which will be used by resources
# if they do not specify a VaultConnection reference. The name is 'default' and will
# always be installed in the same namespace as the operator.
defaultVaultConnection:
  # toggles the deployment of the VaultAuthMethod CR
  enabled: false

  # Address of the Vault Server
  address: http://vault.default.svc.cluster.local:8200

  # CACertSecret containing the trusted PEM encoded CA certificate chain.
  # Note: This secret must exist prior to deploying the CR.
  caCertSecret: ""

  # TLSServerName to use as the SNI host for TLS connections.
  tlsServerName: ""

  # SkipTLSVerify for TLS connections.
  skipTLSVerify: false

  # Headers to be included in all Vault requests.
  # @type: string, eg:
  # headers: |
  #   "vault-something1": "foo"
  #   "vault-something2": "bar"
  #   "vault-something3": "baz"
  headers: ""


# Configures and deploys the default VaultAuthMethod CR which will be used by resources
# if they do not specify a VaultAuthMethod reference. The name is 'default' and will
# always be installed in the same namespace as the operator.
defaultAuthMethod:
  # toggles the deployment of the VaultAuthMethod CR
  enabled: false

  # Vault namespace for the VaultAuthMethod CR
  namespace: default

  # Vault Auth method to be used with the VaultAuthMethod CR
  method: kubernetes

  # Mount path for the Vault Auth Method.
  mount: kubernetes

  # Vault Kubernetes auth method specific configuration
  kubernetes:
    # Vault Auth Role to use
    # This is a required field and must be setup in Vault prior to deploying the helm chart
    # if `defaultAuthMethod.enabled=true`
    # TODO: mark required in the charts.
    role: demo

    # Kubernetes ServiceAccount associated with the default Vault Auth Role
    serviceAccount: default

    # Token Audience is required and should match whatever the audience
    # of the vault kubernetes auth role has set.
    # @type: array<string>
    tokenAudiences: []

  # Params to use when authenticating to Vault
  # @type: string, eg:
  # params: |
  #   "vault-something1": "foo"
  #   "vault-something2": "bar"
  #   "vault-something3": "baz"
  params: ""

  # Headers to be included in all Vault requests.
  # @type: string, eg:
  # headers: |
  #   "vault-something1": "foo"
  #   "vault-something2": "bar"
  #   "vault-something3": "baz"
  headers: ""


=======
>>>>>>> 6ca77fcd
## Used by unit tests, can be safely ignored. 
tests:
  enabled: true<|MERGE_RESOLUTION|>--- conflicted
+++ resolved
@@ -6,11 +6,7 @@
   # Set the number of replicas for the operator.
   replicas: 1
 
-<<<<<<< HEAD
   # Settings related to the kubeRbacProxy container. This container is an HTTP proxy for the
-=======
-  # Settings related to the kubeRbacProxy container. This container is a HTTP proxy for the
->>>>>>> 6ca77fcd
   # controller manager which performs RBAC authorization against the Kubernetes API using SubjectAccessReviews.
   kubeRbacProxy:
 
@@ -79,7 +75,6 @@
     targetPort: https
   type: ClusterIP
 
-<<<<<<< HEAD
 # Configures the default VaultConnection CR which will be used by resources
 # if they do not specify a VaultConnection reference. The name is 'default' and will
 # always be installed in the same namespace as the operator.
@@ -157,9 +152,6 @@
   #   "vault-something3": "baz"
   headers: ""
 
-
-=======
->>>>>>> 6ca77fcd
 ## Used by unit tests, can be safely ignored. 
 tests:
   enabled: true