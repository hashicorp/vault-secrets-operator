# Copyright (c) HashiCorp, Inc.
# SPDX-License-Identifier: BUSL-1.1

# Top level configuration for the vault secrets operator deployment.
# This consists of a controller and a kube rbac proxy container.
controller:
  # Set the number of replicas for the operator.
  # @type: integer
  replicas: 1

  # Set the priority class for the operator.
  # @type: string
  priorityClassName: ""

  # Configure update strategy for multi-replica deployments.
  # Kubernetes supports types Recreate, and RollingUpdate
  # ref: https://kubernetes.io/docs/concepts/workloads/controllers/deployment/#strategy
  # Example:
  # strategy: {}
  #   rollingUpdate:
  #     maxSurge: 1
  #     maxUnavailable: 0
  #   type: RollingUpdate
  # @type: object
  strategy: {}

  # Host Aliases settings for vault-secrets-operator pod.
  # The value is an array of PodSpec HostAlias maps.
  # ref: https://kubernetes.io/docs/tasks/network/customize-hosts-file-for-pods/
  # Example:
  # hostAliases:
  #   - ip: 192.168.1.100
  #     hostnames:
  #     - vault.example.com
  # @type: array<map>
  hostAliases: []

  # nodeSelector labels for vault-secrets-operator pod assignment.
  # @type: map
  # ref: https://kubernetes.io/docs/concepts/configuration/assign-pod-node/#nodeselector
  # Example:
  # nodeSelector:
  #   beta.kubernetes.io/arch: amd64
  nodeSelector: {}
  # Toleration Settings for vault-secrets-operator pod.
  # The value is an array of PodSpec Toleration maps.
  # ref: https://kubernetes.io/docs/concepts/scheduling-eviction/taint-and-toleration/
  # @type: array<map>
  # Example:
  # tolerations:
  #  - key: "key1"
  #    operator: "Equal"
  #    value: "value1"
  #    effect: "NoSchedule"
  tolerations: []

  # Affinity settings for vault-secrets-operator pod.
  # The value is a map of PodSpec Affinity maps.
  # ref: https://kubernetes.io/docs/concepts/scheduling-eviction/assign-pod-node/#affinity-and-anti-affinity
  # Example:
  # affinity:
  #   nodeAffinity:
  #     requiredDuringSchedulingIgnoredDuringExecution:
  #       nodeSelectorTerms:
  #       - matchExpressions:
  #         - key: topology.kubernetes.io/zone
  #           operator: In
  #           values:
  #           - antarctica-east1
  #           - antarctica-west1
  affinity: {}

  # Topology spread constraint settings for the `vault-secrets-operator` pod
  # as an array of PodSpec `topologySpreadConstraints` maps.
  # VSO automatically adds a `labelSelector` entry to the templates if you do not provide a value.
  # ref: https://kubernetes.io/docs/concepts/scheduling-eviction/topology-spread-constraints/
  # Example:
  #
  # ```yaml
  # topologySpreadConstraints:
  # - maxSkew: 1
  #   topologyKey: zone
  #   whenUnsatisfiable: DoNotSchedule
  # ```
  topologySpreadConstraints: []

  # Configures the PodDisruptionBudget for the controller deployment.
  podDisruptionBudget:

    # Toggles the deployment of the PodDisruptionBudget for the controller.
    # @type: boolean
    enabled: false

    # Sets the maximum number of unavailable pods during eviction.
    # You cannot set both `maxUnavailable` and `minAvailable`.
    # You can specify `maxUnavailable` as an integer ("2") or a percentage ("50%").
    # @type: string
    maxUnavailable: "0"

    # Sets the minimum number of available pods allowed during eviction.
    # You cannot set both `minAvailable` and `maxUnavailable`.
    # You can specify `minAvailable` as an integer ("2") or a percentage ("50%").
    # @type: string
    minAvailable: "0"

  rbac:
    # clusterRoleAggregation defines the roles included in the aggregated ClusterRole.
    clusterRoleAggregation:
      # viewerRoles is a list of roles that will be aggregated into the viewer ClusterRole.
      # The role name must be that of any VSO resource type. E.g. "VaultAuth", "HCPAuth".
      # All values are case-insensitive.
      # Specifying '*' as the first element will include all roles in the aggregation.
      #
      # The ClusterRole name takes the form of `<chart-fullname>`-aggregate-role-viewer.
      #
      # Example usages:
      # all roles:
      # - '*'
      # individually specified roles:
      # - "VaultAuth"
      # - "HCPAuth"
      # @type: array<string>
      viewerRoles: []

      # editorRoles is a list of roles that will be aggregated into the editor ClusterRole.
      # The role name must be that of any VSO resource type. E.g. "VaultAuth", "HCPAuth".
      # All values are case-insensitive.
      # Specifying '*' as the first element will include all roles in the aggregation.
      #
      # The ClusterRole name takes the form of `<chart-fullname>`-aggregate-role-editor.
      #
      # Example usages:
      # all roles:
      # - '*'
      # individually specified roles:
      # - "VaultAuth"
      # - "HCPAuth"
      # @type: array<string>
      editorRoles: []

      # userFacingRoles is a map of roles that will be aggregated into the viewer and editor ClusterRoles.
      # See https://kubernetes.io/docs/reference/access-authn-authz/rbac/#user-facing-roles for more information.
      # @type: object
      userFacingRoles:
        # view controls whether the aggregated viewer ClusterRole will be made available to the user-facing
        # 'view' ClusterRole. Requires the viewerRoles to be set.
        # @type: boolean
        view: false
        # view controls whether the aggregated editor ClusterRole will be made available to the user-facing
        # 'edit' ClusterRole. Requires the editorRoles to be set.
        # @type: boolean
        edit: false

  # Settings related to the kubeRbacProxy container. This container is an HTTP proxy for the
  # controller manager which performs RBAC authorization against the Kubernetes API using SubjectAccessReviews.
  kubeRbacProxy:
    # Image sets the repo and tag of the kube-rbac-proxy image to use for the controller.
    image:
      pullPolicy: IfNotPresent
      repository: quay.io/brancz/kube-rbac-proxy
      tag: v0.18.1

    # Configures the default resources for the kube rbac proxy container.
    # For more information on configuring resources, see the K8s documentation:
    # https://kubernetes.io/docs/concepts/configuration/manage-resources-containers/
    # @recurse: true
    # @type: map
    resources:
      limits:
        cpu: 500m
        memory: 128Mi
      requests:
        cpu: 5m
        memory: 64Mi

  # Image pull secret to use for private container registry authentication which will be applied to the controllers
  # service account. Alternatively, the value may be specified as an array of strings.
  # Example:
  # ```yaml
  # imagePullSecrets:
  #   - name: pull-secret-name-1
  #   - name: pull-secret-name-2
  # ```
  # Refer to https://kubernetes.io/docs/concepts/containers/images/#using-a-private-registry.
  # @type: array<map>
  imagePullSecrets: []

  # Extra labels to attach to the deployment. This should be formatted as a YAML object (map)
  extraLabels: {}

  # This value defines additional annotations for the deployment. This should be formatted as a YAML object (map)
  annotations: {}

  # Settings related to the vault-secrets-operator container.
  manager:
    # Image sets the repo and tag of the vault-secrets-operator image to use for the controller.
    image:
      pullPolicy: IfNotPresent
      repository: hashicorp/vault-secrets-operator
      tag: 0.10.0

    # logging
    logging:
      # Sets the log level for the operator.
      # Builtin levels are: info, error, debug, debug-extended, trace
      # Default: info
      # @type: string
      level: info

      # Sets the time encoding for the operator.
      # Options are: 
      # - `epoch` - Unix timestamp in seconds (e.g. 1695382800)
      # - `millis` - Unix timestamp in milliseconds (e.g. 1695382800000)
      # - `nano` - Unix timestamp in nanoseconds (e.g. 1695382800000000000)
      # - `iso8601` - ISO 8601 format (e.g. 2023-09-22T10:00:00Z)
      # - `rfc3339` - RFC 3339 format (e.g. 2023-09-22T10:00:00Z)
      # - `rfc3339nano` - RFC 3339 format with nanosecond precision (e.g. 2023-09-22T10:00:00.123456789Z)
      # Default: rfc3339
      # @type: string
      timeEncoding: rfc3339

      # Sets the stacktrace level for the operator.
      # Options are: info, error, panic
      # Default: panic
      # @type: string
      stacktraceLevel: panic

    # Global secret transformation options. In addition to the boolean options
    # below, these options may be set via the
    # `VSO_GLOBAL_TRANSFORMATION_OPTIONS` environment variable as a
    # comma-separated list. Valid values are: `exclude-raw`
    globalTransformationOptions:
      # excludeRaw directs the operator to prevent _raw secret data being stored
      # in the destination K8s Secret.
      excludeRaw: false

    # Global Vault auth options. In addition to the boolean options
    # below, these options may be set via the
    # `VSO_GLOBAL_VAULT_AUTH_OPTIONS` environment variable as a
    # comma-separated list. Valid values are: `allow-default-globals`
    globalVaultAuthOptions:
      # allowDefaultGlobals directs the operator search for a "default"
      # VaultAuthGlobal if none is specified on the referring VaultAuth CR.
      # Default: true
      # @type: boolean
      allowDefaultGlobals: true

    # Backoff settings for the controller manager. These settings control the backoff behavior
    # when the controller encounters an error while fetching secrets from the SecretSource.
    # For example given the following settings:
    #   initialInterval: 5s
    #   maxInterval: 60s
    #   randomizationFactor: 0.5
    #   multiplier: 1.5
    #
    # The backoff retry sequence might be something like:
    #  5.5s, 7.5s, 11.25s, 16.87s, 25.3125s, 37.96s, 56.95, 60.95s...
    # @type: object
    backoffOnSecretSourceError:
      # Initial interval between retries.
      # @type: duration
      initialInterval: "5s"
      # Maximum interval between retries.
      # @type: duration
      maxInterval: "60s"
      # Maximum elapsed time without a successful sync from the secret's source.
      # It's important to note that setting this option to anything other than
      # its default will result in the secret sync no longer being retried after
      # reaching the max elapsed time.
      # @type: duration
      maxElapsedTime: "0s"
      # Randomization factor randomizes the backoff interval between retries.
      # This helps to spread out the retries to avoid a thundering herd.
      # If the value is 0, then the backoff interval will not be randomized.
      # It is recommended to set this to a value that is greater than 0.
      # @type: float
      randomizationFactor: 0.5
      # Sets the multiplier that is used to increase the backoff interval between retries.
      # This value should always be set to a value greater than 0.
      # The value must be greater than zero.
      # @type: float
      multiplier: 1.5

    # Configures the client cache which is used by the controller to cache (and potentially persist) vault tokens that
    # are the result of using the VaultAuthMethod. This enables re-use of Vault Tokens
    # throughout their TTLs as well as the ability to renew.
    # Persistence is only useful in the context of Dynamic Secrets, so "none" is an okay default.
    clientCache:
      # Defines the `-client-cache-persistence-model` which caches+persists vault tokens.
      # May also be set via the `VSO_CLIENT_CACHE_PERSISTENCE_MODEL` environment variable.
      # Valid values are:
      # "none" - in-memory client cache is used, no tokens are persisted.
      # "direct-unencrypted" - in-memory client cache is persisted, unencrypted. This is NOT recommended for any production workload.
      # "direct-encrypted" - in-memory client cache is persisted encrypted using the Vault Transit engine.
      # Note: It is strongly encouraged to not use the setting of "direct-unencrypted" in
      # production due to the potential of vault tokens being leaked as they would then be stored
      # in clear text.
      #
      # default: "none"
      # @type: string
      persistenceModel: ""

      # Defines the size of the in-memory LRU cache *in entries*, that is used by the client cache controller.
      # May also be set via the `VSO_CLIENT_CACHE_SIZE` environment variable.
      # Larger numbers will increase memory usage by the controller, lower numbers will cause more frequent evictions
      # of the client cache which can result in additional Vault client counts.
      #
      # default: 10000
      # @type: integer
      cacheSize:

      # Defines the number of locks to use for the Vault client cache controller.
      # May also be set via the `VSO_CLIENT_CACHE_NUM_LOCKS` environment variable.
      #
      # Setting this value less than 1 will cause the manager to set the number of locks equal
      # to the number of logical CPUs of the run host.
      #
      # See the VSO help output for more information.
      #
      # default: 100
      # @type: integer
      numLocks:

      # StorageEncryption provides the necessary configuration to encrypt the client storage
      # cache within Kubernetes objects using (required) Vault Transit Engine.
      # This should only be configured when client cache persistence with encryption is enabled and
      # will deploy an additional VaultAuthMethod to be used by the Vault Transit Engine.
      # E.g. when `controller.manager.clientCache.persistenceModel=direct-encrypted`
      # Supported Vault authentication methods for the Transit Auth method are: jwt, appRole,
      # aws, and kubernetes.
      # Typically, there should only ever be one VaultAuth configured with
      # StorageEncryption in the Cluster.
      storageEncryption:
        # toggles the deployment of the Transit VaultAuthMethod CR.
        # @type: boolean
        enabled: false

        # Vault Connection Ref to be used by the Transit VaultAuthMethod.
        # Default setting will use the default VaultConnectionRef, which must also be configured.
        # @type: string
        vaultConnectionRef: default

        # KeyName to use for encrypt/decrypt operations via Vault Transit.
        # @type: string
        keyName: ""

        # Mount path for the Transit VaultAuthMethod.
        # @type: string
        transitMount: ""

        # Vault namespace for the Transit VaultAuthMethod CR.
        # @type: string
        namespace: ""

        # Vault Auth method to be used with the Transit VaultAuthMethod CR.
        # @type: string
        method: kubernetes

        # Mount path for the Transit VaultAuthMethod.
        # @type: string
        mount: kubernetes

        # Vault Kubernetes auth method specific configuration
        kubernetes:
          # Vault Auth Role to use
          # This is a required field and must be setup in Vault prior to deploying the helm chart
          # if `defaultAuthMethod.enabled=true`
          # @type: string
          role: ""

          # Kubernetes ServiceAccount associated with the Transit Vault Auth Role
          # Defaults to using the Operator's service-account.
          # @type: string
          serviceAccount:

          # Token Audience should match the audience of the vault kubernetes auth role.
          # @type: array<string>
          tokenAudiences: []

        # Vault JWT auth method specific configuration
        jwt:
          # Vault Auth Role to use
          # This is a required field and must be setup in Vault prior to deploying the helm chart
          # if using JWT for the Transit VaultAuthMethod.
          # @type: string
          role: ""

          # One of the following is required prior to deploying the helm chart
          # - K8s secret that contains the JWT
          # - K8s service account if a service account JWT is used as a Vault JWT auth token and
          # needs generating by VSO.

          # Name of Kubernetes Secret that has the Vault JWT auth token.
          # The Kubernetes Secret must contain a key named `jwt` which references the JWT token, and
          # must exist in the namespace of any consuming VaultSecret CR. This is a required field if
          # a JWT token is provided.
          # @type: string
          secretRef: ""

          # Kubernetes ServiceAccount to generate a service account JWT
          # @type: string
          serviceAccount: "default"

          # Token Audience should match the bound_audiences or the `aud` list in bound_claims if
          # applicable of the Vault JWT auth role.
          # @type: array<string>
          tokenAudiences: []

        # AppRole auth method specific configuration
        appRole:
          # AppRole Role's RoleID to use for authenticating to Vault.
          # This is a required field when using appRole and must be setup in Vault prior to deploying
          # the helm chart.
          # @type: string
          roleId: ""
          # Name of Kubernetes Secret that has the AppRole Role's SecretID used to authenticate with
          # Vault. The Kubernetes Secret must contain a key named `id` which references the AppRole
          # Role's SecretID, and must exist in the namespace of any consuming VaultSecret CR.
          # This is a required field when using appRole and must be setup in Vault prior to
          # deploying the helm chart.
          # @type: string
          secretRef: ""

        # AWS auth method specific configuration
        aws:
          # Vault Auth Role to use
          # This is a required field and must be setup in Vault prior to deploying the helm chart
          # if using the AWS for the Transit auth method.
          # @type: string
          role: ""

          # AWS region to use for signing the authentication request
          # Optional, but most commonly will be the EKS cluster region.
          # @type: string
          region: ""

          # Vault header value to include in the STS signing request
          # @type: string
          headerValue: ""

          # The role session name to use when creating a WebIdentity provider
          # @type: string
          sessionName: ""

          # The STS endpoint to use; if not set will use the default
          # @type: string
          stsEndpoint: ""

          # The IAM endpoint to use; if not set will use the default
          # @type: string
          iamEndpoint: ""

          # The name of a Kubernetes Secret which holds credentials for AWS. Supported keys
          # include `access_key_id`, `secret_access_key`, `session_token`
          # @type: string
          secretRef: ""

          # Name of a Kubernetes service account that is configured with IAM Roles
          # for Service Accounts (IRSA). Should be annotated with "eks.amazonaws.com/role-arn".
          # @type: string
          irsaServiceAccount: ""

        gcp:
          # Vault Auth Role to use
          # This is a required field and must be setup in Vault prior to deploying the helm chart
          # if using GCP for the Transit auth method.
          # @type: string
          role: ""

          # Name of a Kubernetes service account that is configured for workload
          # identity in GKE.
          # @type: string
          workloadIdentityServiceAccount: ""

          # GCP Region of the GKE cluster's identity provider. Defaults to the
          # region returned from the operator pod's local metadata server if
          # unspecified.
          # @type: string
          region: ""

          # GKE cluster name. Defaults to the cluster-name returned from the
          # operator pod's local metadata server if unspecified.
          # @type: string
          clusterName: ""

          # GCP project id. Defaults to the project-id returned from the
          # operator pod's local metadata server if unspecified.
          # @type: string
          projectID: ""

        # Params to use when authenticating to Vault using this auth method.
        # params:
        #   param-something1: "foo"
        # @type: map
        params: {}

        # Headers to be included in all Vault requests.
        # headers:
        #   X-vault-something1: "foo"
        # @type:  map
        headers: {}

    # Defines the maximum number of concurrent reconciles for each controller.
    # May also be set via the `VSO_MAX_CONCURRENT_RECONCILES` environment variable.
    #
    # default: 100
    # @type: integer
    maxConcurrentReconciles:

    kubeClient:
      # QPS indicates the maximum QPS to the kubernetes API.
      # When the value is 0, the kubernetes client's default is used.
      # May also set via the `VSO_KUBE_CLIENT_QPS` environment variable.
      # Default: 0
      # @type: float
      qps:

      # Maximum burst for throttling requests to the kubernetes API.
      # When the value is 0, the kubernetes client's default is used.
      # May also set via the `VSO_KUBE_CLIENT_BURST` environment variable.
      # Default: 0
      # @type: uint
      burst:

    # Defines additional environment variables to be added to the
    # vault-secrets-operator manager container.
    # Example:
    #
    # ```yaml
    # extraEnv:
    #   - name: HTTP_PROXY
    #     value: http://proxy.example.com
    #   - name: VSO_OUTPUT_FORMAT
    #     value: json
    #   - name: VSO_CLIENT_CACHE_SIZE
    #     value: "20000"
    #   - name: VSO_CLIENT_CACHE_PERSISTENCE_MODEL
    #     value: "direct-encrypted"
    #   - name: VSO_MAX_CONCURRENT_RECONCILES
    #     value: "30"
    # ```
    # @type: array<map>
    extraEnv: []

    # Defines additional commandline arguments to be passed to the
    # vault-secrets-operator manager container.
    #
    # @type: array
    extraArgs: []

    # Configures the default resources for the vault-secrets-operator container.
    # For more information on configuring resources, see the K8s documentation:
    # https://kubernetes.io/docs/concepts/configuration/manage-resources-containers/
    # @recurse: true
    # @type: map
    resources:
      limits:
        cpu: 500m
        memory: 128Mi
      requests:
        cpu: 10m
        memory: 64Mi

  # Configures the Pod Security Context
  # https://kubernetes.io/docs/tasks/configure-pod-container/security-context
  podSecurityContext:
    runAsNonRoot: true

  # Configures the Container Security Context
  # https://kubernetes.io/docs/tasks/configure-pod-container/security-context
  securityContext:
    allowPrivilegeEscalation: false

  # Sets the configuration settings used by the controller. Any custom changes will be reflected in the
  # data field of the configmap.
  # For more information on configuring resources, see the K8s documentation:
  # https://kubernetes.io/docs/concepts/configuration/configmap/
  # @recurse: true
  # @type: map
  controllerConfigMapYaml:
    health:
      healthProbeBindAddress: :8081
    leaderElection:
      leaderElect: true
      resourceName: b0d477c0.hashicorp.com
    metrics:
      bindAddress: 127.0.0.1:8080
    webhook:
      port: 9443

  # Configures the environment variable KUBERNETES_CLUSTER_DOMAIN used by KubeDNS.
  # @type: string
  kubernetesClusterDomain: cluster.local

  # Duration in seconds the pod needs to terminate gracefully.
  # See: https://kubernetes.io/docs/concepts/containers/container-lifecycle-hooks/
  terminationGracePeriodSeconds: 120

  # Timeout in seconds for the pre-delete hook
  preDeleteHookTimeoutSeconds: 120

# Configure the metrics service ports used by the metrics service.
# Set the configuration fo the metricsService port.
# @recurse: true
# @type: map
metricsService:
  # Set the port settings for the metrics service.
  # For more information on configuring resources, see the K8s documentation:
  # https://kubernetes.io/docs/concepts/services-networking/service/
  # @type: map
  ports:
  - name: https
    port: 8443
    protocol: TCP
    targetPort: https
  type: ClusterIP

# Configures the default VaultConnection CR which will be used by resources
# if they do not specify a VaultConnection reference. The name is 'default' and will
# always be installed in the same namespace as the operator.
# NOTE:
# * It is strongly recommended to deploy the vault secrets operator in a secure Vault environment
#   which includes a configuration utilizing TLS and installing Vault into its own restricted namespace.
defaultVaultConnection:
  # toggles the deployment of the VaultAuthMethod CR
  # @type: boolean
  enabled: false

  # Address of the Vault Server
  # @type: string
  # Example: http://vault.default.svc.cluster.local:8200
  address: ""

  # CACertSecret is the name of a Kubernetes secret containing the trusted PEM encoded CA certificate chain as `ca.crt`.
  # Note: This secret must exist prior to deploying the CR.
  # @type: string
  caCertSecret: ""

  # TLSServerName to use as the SNI host for TLS connections.
  # @type: string
  tlsServerName: ""

  # SkipTLSVerify for TLS connections.
  # @type: boolean
  skipTLSVerify: false

  # Headers to be included in all Vault requests.
  # headers:
  #   X-vault-something: "foo"
  # @type: map
  headers: {}

# Configures and deploys the default VaultAuthMethod CR which will be used by resources
# if they do not specify a VaultAuthMethod reference. The name is 'default' and will
# always be installed in the same namespace as the operator.
# NOTE:
# * It is strongly recommended to deploy the vault secrets operator in a secure Vault environment
#   which includes a configuration utilizing TLS and installing Vault into its own restricted namespace.
defaultAuthMethod:
  # toggles the deployment of the VaultAuthMethod CR
  # @type: boolean
  enabled: false

  # Vault namespace for the VaultAuthMethod CR
  # @type: string
  namespace: ""

  # Kubernetes namespace glob patterns which are allow-listed for use with the default AuthMethod.
  # @type: array<string>
  allowedNamespaces: []

  # Vault Auth method to be used with the VaultAuthMethod CR
  # @type: string
  method: kubernetes

  # Mount path for the Vault Auth Method.
  # @type: string
  mount: kubernetes

  # Vault Kubernetes auth method specific configuration
  kubernetes:
    # Vault Auth Role to use
    # This is a required field and must be setup in Vault prior to deploying the helm chart
    # if `defaultAuthMethod.enabled=true`
    # @type: string
    role: ""

    # Kubernetes ServiceAccount associated with the default Vault Auth Role
    # @type: string
    serviceAccount: default

    # Token Audience should match the audience of the vault kubernetes auth role.
    # @type: array<string>
    tokenAudiences: []

  # Vault JWT auth method specific configuration
  jwt:
    # Vault Auth Role to use
    # This is a required field and must be setup in Vault prior to deploying the helm chart
    # if using the JWT for the default auth method.
    # @type: string
    role: ""

    # One of the following is required prior to deploying the helm chart
    # - K8s secret that contains the JWT
    # - K8s service account if a service account JWT is used as a Vault JWT auth token and needs generating by VSO

    # Name of Kubernetes Secret that has the Vault JWT auth token.
    # The Kubernetes Secret must contain a key named `jwt` which references the JWT token, and must exist in the namespace
    # of any consuming VaultSecret CR. This is a required field if a JWT token is provided.
    # @type: string
    secretRef: ""

    # Kubernetes ServiceAccount to generate a service account JWT
    # @type: string
    serviceAccount: "default"

    # Token Audience should match the bound_audiences or the `aud` list in bound_claims if applicable
    # of the Vault JWT auth role.
    # @type: array<string>
    tokenAudiences: []

  # AppRole auth method specific configuration
  appRole:
    # AppRole Role's RoleID to use for authenticating to Vault.
    # This is a required field when using appRole and must be setup in Vault prior to deploying the
    # helm chart.
    # @type: string
    roleId: ""
    # Name of Kubernetes Secret that has the AppRole Role's SecretID used to authenticate with Vault.
    # The Kubernetes Secret must contain a key named `id` which references the AppRole Role's
    # SecretID, and must exist in the namespace of any consuming VaultSecret CR.
    # This is a required field when using appRole and must be setup in Vault prior to deploying the
    # helm chart.
    # @type: string
    secretRef: ""

  # AWS auth method specific configuration
  aws:
    # Vault Auth Role to use
    # This is a required field and must be setup in Vault prior to deploying the helm chart
    # if using the AWS for the default auth method.
    # @type: string
    role: ""

    # AWS region to use for signing the authentication request
    # Optional, but most commonly will be the region where the EKS cluster is running
    # @type: string
    region: ""

    # Vault header value to include in the STS signing request
    # @type: string
    headerValue: ""

    # The role session name to use when creating a WebIdentity provider
    # @type: string
    sessionName: ""

    # The STS endpoint to use; if not set will use the default
    # @type: string
    stsEndpoint: ""

    # The IAM endpoint to use; if not set will use the default
    # @type: string
    iamEndpoint: ""

    # The name of a Kubernetes Secret which holds credentials for AWS. Supported keys include
    # `access_key_id`, `secret_access_key`, `session_token`
    # @type: string
    secretRef: ""

    # Name of a Kubernetes service account that is configured with IAM Roles
    # for Service Accounts (IRSA). Should be annotated with "eks.amazonaws.com/role-arn".
    # @type: string
    irsaServiceAccount: ""

  gcp:
    # Vault Auth Role to use
    # This is a required field and must be setup in Vault prior to deploying the helm chart
    # if using GCP for the Transit auth method.
    # @type: string
    role: ""

    # Name of a Kubernetes service account that is configured for workload
    # identity in GKE.
    # @type: string
    workloadIdentityServiceAccount: ""

    # GCP Region of the GKE cluster's identity provider. Defaults to the
    # region returned from the operator pod's local metadata server if
    # unspecified.
    # @type: string
    region: ""

    # GKE cluster name. Defaults to the cluster-name returned from the
    # operator pod's local metadata server if unspecified.
    # @type: string
    clusterName: ""

    # GCP project id. Defaults to the project-id returned from the
    # operator pod's local metadata server if unspecified.
    # @type: string
    projectID: ""

  # Params to use when authenticating to Vault
  # params:
  #   param-something1: "foo"
  # @type: map
  params: {}

  # Headers to be included in all Vault requests.
  # headers:
  #   X-vault-something1: "foo"
  # @type: map
  headers: {}

  # VaultAuthGlobalRef
  vaultAuthGlobalRef:
    #  toggles the inclusion of the VaultAuthGlobal configuration in the
    # default VaultAuth CR.
    # @type: boolean
    enabled: false
    # Name of the VaultAuthGlobal CR to reference.
    # @type: string
    name: ""

    # Namespace of the VaultAuthGlobal CR to reference.
    # @type: string
    namespace: ""

    # allow default globals
    # @type: boolean
    allowDefault:

    mergeStrategy:
      # merge strategy for headers
      # @type: string
      # Valid values are: "replace", "merge", "none"
      # Default: "replace"
      # @type: string
      headers: none

      # merge strategy for params
      # @type: string
      # Valid values are: "replace", "merge", "none"
      # Default: "replace"
      # @type: string
      params: none

# Configures a Prometheus ServiceMonitor
telemetry:
  serviceMonitor:
    # The Prometheus operator *must* be installed before enabling this feature,
    # if not the chart will fail to install due to missing CustomResourceDefinitions
    # provided by the operator.
    #
    # Instructions on how to install the Helm chart can be found here:
    #  https://github.com/prometheus-community/helm-charts/tree/main/charts/kube-prometheus-stack
    # More information can be found here:
    #  https://github.com/prometheus-operator/prometheus-operator
    #  https://github.com/prometheus-operator/kube-prometheus

    # Enable deployment of the Vault Secrets Operator ServiceMonitor CustomResource.
    # @type: boolean
    enabled: false

    # Selector labels to add to the ServiceMonitor.
    # When empty, defaults to:
    #  release: prometheus
    # @type: string
    selectors: {}

    # Scheme of the service Prometheus scrapes metrics from. This must match the scheme of the metrics service of VSO
    # @type: string
    scheme: https

    # Port at which Prometheus scrapes metrics. This must match the port of the metrics service of VSO
    # @type: string
    port: https

    # Path at which Prometheus scrapes metrics
    # @type: string
    path: /metrics

    # File Prometheus reads bearer token from for scraping metrics
    # @type: string
    bearerTokenFile: /var/run/secrets/kubernetes.io/serviceaccount/token

    # Interval at which Prometheus scrapes metrics
    # @type: string
    interval: 30s

    # Timeout for Prometheus scrapes
    # @type: string
    scrapeTimeout: 10s

# Configure the behaviour of Helm hooks.
hooks:
  # Resources common to all hooks.
  resources:
    limits:
      cpu: 500m
      memory: 128Mi
    requests:
      cpu: 10m
      memory: 64Mi
  # Configure the Helm pre-upgrade hook that handles custom resource definition (CRD) upgrades.
  upgradeCRDs:
    # Set to true to automatically upgrade the CRDs.
    # Disabling this will require manual intervention to upgrade the CRDs, so it is recommended to
    # always leave it enabled.
    # @type: boolean
    enabled: true

    # Limit the number of retries for the CRD upgrade.
    # @type: integer
    backoffLimit: 5

    # Set the timeout for the CRD upgrade. The operation should typically take less than 5s
    # to complete.
    # @type: string
    executionTimeout: 30s

csi:
  # <EnterpriseAlert inline="true" />
  # Only supports Vault Enterprise servers.
  # Toggles the deployment of the Vault Secrets Operator CSI driver. Setting `enabled` to `true`
  # deploys the driver and the necessary resources to the cluster.
  # @type: boolean
  enabled: false

  # Host Aliases settings for the `vault-secrets-operator-csi` pods as
  # an array of PodSpec HostAlias maps.
  # ref: https://kubernetes.io/docs/tasks/network/customize-hosts-file-for-pods/
  # Example:
  #
  # ```yaml
  # hostAliases:
  #   - ip: 192.168.1.100
  #     hostnames:
  #     - vault.example.com
  # @type: array<map>
  hostAliases: []

  # Node selector labels for `vault-secrets-operator-csi` pod assignment.
  # @type: map
  # ref: https://kubernetes.io/docs/concepts/configuration/assign-pod-node/#nodeselector
  # Example:
  # 
  # ```yaml
  # nodeSelector:
  #   beta.kubernetes.io/arch: amd64
  # ```
  nodeSelector: {}

  # Toleration settings for `vault-secrets-operator-csi` pods
  # as an array of PodSpec Toleration maps.
  # ref: https://kubernetes.io/docs/concepts/scheduling-eviction/taint-and-toleration/
  # @type: array<map>
  # Example:
  # 
  # ```yaml
  # tolerations:
  #  - key: "key1"
  #    operator: "Equal"
  #    value: "value1"
  #    effect: "NoSchedule"
  # ```
  tolerations: []

  # Affinity settings for `vault-secrets-operator-csi` pods
  # as a map of PodSpec Affinity maps.
  # ref: https://kubernetes.io/docs/concepts/scheduling-eviction/assign-pod-node/#affinity-and-anti-affinity
  # Example:
  #
  # ```yaml
  # affinity:
  #   nodeAffinity:
  #     requiredDuringSchedulingIgnoredDuringExecution:
  #       nodeSelectorTerms:
  #       - matchExpressions:
  #         - key: topology.kubernetes.io/zone
  #           operator: In
  #           values:
  #           - antarctica-east1
  #           - antarctica-west1
  # ```
  affinity: {}

  # Image pull secrets as an array of maps or strings for private container registry authentication for the controller
  # service account.
  # Refer to https://kubernetes.io/docs/concepts/containers/images/#using-a-private-registry.
  # Example:
  #
  # ```yaml
  # imagePullSecrets:
  #   - name: pull-secret-name-1
  #   - name: pull-secret-name-2
  # ```
  # @type: array<map>
  imagePullSecrets: []

  # Additional deployment labels as a YAML object (map).
  extraLabels: {}

  # Additional deployment annotations as a YAML object (map).
  annotations: {}

  driver:
    # Image information for the CSI driver.
    # ref: https://kubernetes.io/docs/concepts/containers/images/
    image:
      # Determines when the kubelet attempts to download the specified image.
      pullPolicy: IfNotPresent
      # The Docker repository of the CSI driver image.
      repository: hashicorp/vault-secrets-operator-csi
<<<<<<< HEAD
      # The version of the CSI driver image to download.
      tag: 0.0.0-dev
=======
      tag: 1.0.0
>>>>>>> cb97c5a0

    # Additional environment variables for the
    # CSI driver container.
    # @type: array<map>
    extraEnv: []

    # Additional arguments to pass to the CSI driver.
    # @type: array
    extraArgs: []

    # Configures logging output settings for the CSI driver.
    logging:
      # Sets the log level for the CSI driver.
      # Must be one of: `info`, `error`, `debug`, `debug-extended`, `trace`.
      # Default: info
      # @type: string
      level: info

      # Sets the time encoding for the CSI driver.
      # Must be one of: 
      # - `epoch` - Unix timestamp in seconds (e.g. 1695382800)
      # - `millis` - Unix timestamp in milliseconds (e.g. 1695382800000)
      # - `nano` - Unix timestamp in nanoseconds (e.g. 1695382800000000000)
      # - `iso8601` - ISO 8601 format (e.g. 2023-09-22T10:00:00Z)
      # - `rfc3339` - RFC 3339 format (e.g. 2023-09-22T10:00:00Z)
      # - `rfc3339nano` - RFC 3339 format with nanosecond precision (e.g. 2023-09-22T10:00:00.123456789Z)
      # Default: rfc3339
      # @type: string
      timeEncoding: rfc3339

      # Sets the stacktrace level for the CSI driver.
      # Must be one of: `info`, `error`, `panic`.
      # Default: panic
      # @type: string
      stacktraceLevel: panic

    # Describes backoff behavior for the CSI driver when the driver encounters
    # an error fetching secrets from `SecretSource`.
    # For example, the following configuration creates a backoff retry sequence like
    # 5.5s, 7.5s, 11.25s, 16.87s, 25.3125s, 37.96s, 56.95, 60.95s, etc.:
    # 
    # ```yaml
    #   initialInterval: 5s
    #   maxInterval: 60s
    #   randomizationFactor: 0.5
    #   multiplier: 1.5
    # ```
    # @type: object
    backoffOnSecretSourceError:
      # Initial interval between retries.
      # @type: duration
      initialInterval: "5s"
      # Maximum interval between retries.
      # @type: duration
      maxInterval: "60s"
      # Maximum elapsed time without a successful sync from the secret source.
      # Setting an explicit `maxElapsedTime` tells VSO not to
      # retry the secret sync once it reaches the max elapsed time.
      # @type: duration
      maxElapsedTime: "0s"
      # Custom factor used to randomize the backoff interval between retries
      # to spread out the retries and avoid a thundering herd.
      # We strongly recommend using a randomization factor, but you can set
      # `randomizationFactor` to `0` to disable randomization.
      # @type: float
      randomizationFactor: 0.5
      # Sets a multiplier used to increase the backoff interval between retries.
      # You cannot set `multiplier` to a value less than or equal to `0`.
      # @type: float
      multiplier: 1.5

  # The liveness probe checks the health of the CSI driver container.
  livenessProbe:
    # Image information for the CSI driver liveness probe.
    # ref: https://kubernetes.io/docs/concepts/containers/images/
    image:
      # Determines when the kubelet attempts to download the specified image.
      pullPolicy: IfNotPresent
      # The Docker repository of the liveness probe image.
      repository: registry.k8s.io/sig-storage/livenessprobe
<<<<<<< HEAD
      # The version of the liveness probe image to download.
      tag: v2.10.0
=======
      tag: v2.16.0
>>>>>>> cb97c5a0

    # Additional arguments to pass to the liveness probe container.
    # @type: array
    extraArgs: []

  # The node driver registrar sidecar container handles registration with the kubelet.
  nodeDriverRegistrar:
    # Image information for the CSI driver node driver registrar.
    # ref: https://kubernetes.io/docs/concepts/containers/images/
    image:
      # Determines when the kubelet attempts to download the specified image.
      pullPolicy: IfNotPresent
      # The Docker repository of the node driver registrar image.
      repository: registry.k8s.io/sig-storage/csi-node-driver-registrar
<<<<<<< HEAD
      # The version of the node driver registrar image to download.
      tag: v2.8.0
=======
      tag: v2.14.0
>>>>>>> cb97c5a0

    # Additional arguments to pass to the node driver registrar container.
    # @type: array
    extraArgs: []

  # Configures the update strategy for the CSI driver DaemonSet.
  # Must be one of: `Recreate`, `RollingUpdate`.
  # ref: https://kubernetes.io/docs/concepts/workloads/controllers/deployment/#strategy
  # Example:
  #
  # ```yaml
  # strategy: {}
  #   rollingUpdate:
  #     maxSurge: 1
  #     maxUnavailable: 0
  #   type: RollingUpdate
  # ```
  # @type: object
  updateStrategy: {}

## Used by unit tests, and will not be rendered except when using `helm template`, this can be safely ignored.
tests:
  # @type: boolean
  enabled: true<|MERGE_RESOLUTION|>--- conflicted
+++ resolved
@@ -1014,12 +1014,8 @@
       pullPolicy: IfNotPresent
       # The Docker repository of the CSI driver image.
       repository: hashicorp/vault-secrets-operator-csi
-<<<<<<< HEAD
       # The version of the CSI driver image to download.
-      tag: 0.0.0-dev
-=======
       tag: 1.0.0
->>>>>>> cb97c5a0
 
     # Additional environment variables for the
     # CSI driver container.
@@ -1100,12 +1096,8 @@
       pullPolicy: IfNotPresent
       # The Docker repository of the liveness probe image.
       repository: registry.k8s.io/sig-storage/livenessprobe
-<<<<<<< HEAD
       # The version of the liveness probe image to download.
-      tag: v2.10.0
-=======
       tag: v2.16.0
->>>>>>> cb97c5a0
 
     # Additional arguments to pass to the liveness probe container.
     # @type: array
@@ -1120,12 +1112,8 @@
       pullPolicy: IfNotPresent
       # The Docker repository of the node driver registrar image.
       repository: registry.k8s.io/sig-storage/csi-node-driver-registrar
-<<<<<<< HEAD
       # The version of the node driver registrar image to download.
-      tag: v2.8.0
-=======
       tag: v2.14.0
->>>>>>> cb97c5a0
 
     # Additional arguments to pass to the node driver registrar container.
     # @type: array
