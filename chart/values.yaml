# Copyright (c) HashiCorp, Inc.
# SPDX-License-Identifier: MPL-2.0

# Top level configuration for the vault secrets operator deployment.
# This is comprised of a controller and a kube rbac proxy container.
controller:

  # Set the number of replicas for the operator.
  # @type: integer
  replicas: 1

  # Settings related to the kubeRbacProxy container. This container is an HTTP proxy for the
  # controller manager which performs RBAC authorization against the Kubernetes API using SubjectAccessReviews.
  kubeRbacProxy:
    # Image sets the repo and tag of the kube-rbac-proxy image to use for the controller.
    image:
      repository: gcr.io/kubebuilder/kube-rbac-proxy
      tag: v0.11.0

    # Configures the default resources for the kube rbac proxy container.
    # For more information on configuring resources, see the K8s documentation:
    # https://kubernetes.io/docs/concepts/configuration/manage-resources-containers/
    # @recurse: true
    # @type: map
    resources:
      limits:
        cpu: 500m
        memory: 128Mi
      requests:
        cpu: 5m
        memory: 64Mi

  # Settings related to the vault-secrets-operator container.
  manager:
    # Image sets the repo and tag of the vault-secrets-operator image to use for the controller.
    image:
      repository: hashicorp/vault-secrets-operator
      tag: 0.1.0-beta

    # Configures the client cache which is used by the controller to cache (and potentially persist) vault tokens that
    # are the result of using the VaultAuthMethod. This enables re-use of Vault Tokens
    # throughout their TTLs as well as the ability to renew.
    # Persistence is only useful in the context of Dynamic Secrets, so "none" is an okay default.
    clientCache:
      # Defines the `-client-cache-persistence-model` which caches+persists vault tokens.
      # Valid values are:
      # "none" - in-memory client cache is used, no tokens are persisted.
      # "direct-unencrypted" - in-memory client cache is persisted, unencrypted. This is NOT recommended for any production workload.
      # "direct-encrypted" - in-memory client cache is persisted encrypted using the Vault Transit engine.
      # Note: It is strongly encouraged to not use the setting of "direct-unencrypted" in
      # production due to the potential of vault tokens being leaked as they would then be stored
      # in clear text.
      #
      # default: "none"
      # @type: string
      persistenceModel: ""

      # Defines the size of the in-memory LRU cache *in entries*, that is used by the client cache controller.
      # Larger numbers will increase memory usage by the controller, lower numbers will cause more frequent evictions
      # of the client cache which can result in additional Vault client counts.
      #
      # default: 10000
      # @type: integer
      cacheSize:

      # StorageEncryption provides the necessary configuration to encrypt the client storage
      # cache within Kubernetes objects using (required) Vault Transit Engine.
      # This should only be configured when client cache persistence with encryption is enabled.
      # E.g. `controller.manager.clientCache.persistenceMode=direct-encrypted`
      # Typically there should only ever be one VaultAuth configured with
      # StorageEncryption in the Cluster.
      storageEncryption:
        # Vault namespace for the VaultAuthMethod
        # @type: string
        namespace: ""

        # KeyName to use for encrypt/decrypt operations via Vault Transit.
        # @type: string
        keyName: ""

        # Mount path for the Vault Auth Method.
        # @type: string
        mount: kubernetes

        # Vault Auth Role to use
        # This is a required field and must be setup in Vault prior to deploying the helm chart
        # if `defaultAuthMethod.enabled=true`
        # @type: string
        role: ""

        # Kubernetes ServiceAccount associated with the default Vault Auth Role
        # default: Operator's ServiceAccount
        # @type: string
        serviceAccount: ""

        # Token Audience should match the audience of the vault kubernetes auth role.
        # @type: array<string>
        tokenAudiences: []

        # Mount path for the Transit Method.
        # @type: string
        transitMount: ""

    # Defines the maximum number of concurrent reconciles by the controller.
    # NOTE: Currently this is only used by the reconciliation logic of dynamic secrets.
    #
    # default: 100
    # @type: integer
    maxConcurrentReconciles:

    # Configures the default resources for the vault-secrets-operator container.
    # For more information on configuring resources, see the K8s documentation:
    # https://kubernetes.io/docs/concepts/configuration/manage-resources-containers/
    # @recurse: true
    # @type: map
    resources:
      limits:
        cpu: 500m
        memory: 128Mi
      requests:
        cpu: 10m
        memory: 64Mi

  # Sets the configuration settings used by the controller. Any custom changes will be reflected in the
  # data field of the configmap.
  # For more information on configuring resources, see the K8s documentation:
  # https://kubernetes.io/docs/concepts/configuration/configmap/
  # @recurse: true
  # @type: map
  controllerConfigMapYaml:
    health:
      healthProbeBindAddress: :8081
    leaderElection:
      leaderElect: true
      resourceName: b0d477c0.hashicorp.com
    metrics:
      bindAddress: 127.0.0.1:8080
    webhook:
      port: 9443

  # Configures the environment variable KUBERNETES_CLUSTER_DOMAIN used by KubeDNS.
  # @type: string
  kubernetesClusterDomain: cluster.local


# Configure the metrics service ports used by the metrics service.
# Set the configuration fo the metricsService port.
# @recurse: true
# @type: map
metricsService:
  # Set the port settings for the metrics service.
  # For more information on configuring resources, see the K8s documentation:
  # https://kubernetes.io/docs/concepts/services-networking/service/
  # @type: map
  ports:
  - name: https
    port: 8443
    protocol: TCP
    targetPort: https
  type: ClusterIP

# Configures the default VaultConnection CR which will be used by resources
# if they do not specify a VaultConnection reference. The name is 'default' and will
# always be installed in the same namespace as the operator.
# NOTE:
# * It is strongly recommended to deploy the vault secrets operator in a secure Vault environment
#   which includes a configuration utilizing TLS and installing Vault into its own restricted namespace.
defaultVaultConnection:
  # toggles the deployment of the VaultAuthMethod CR
  # @type: boolean
  enabled: false

  # Address of the Vault Server
  # @type: string
  # Example: http://vault.default.svc.cluster.local:8200
  address: ""

  # CACertSecret containing the trusted PEM encoded CA certificate chain.
  # Note: This secret must exist prior to deploying the CR.
  # @type: string
  caCertSecret: ""

  # TLSServerName to use as the SNI host for TLS connections.
  # @type: string
  tlsServerName: ""

  # SkipTLSVerify for TLS connections.
  # @type: boolean
  skipTLSVerify: false

  # Headers to be included in all Vault requests.
  # headers: |
  #   "vault-something1": "foo"
  #   "vault-something2": "bar"
  #   "vault-something3": "baz"
  # @type: string
  headers: ""


# Configures and deploys the default VaultAuthMethod CR which will be used by resources
# if they do not specify a VaultAuthMethod reference. The name is 'default' and will
# always be installed in the same namespace as the operator.
# NOTE:
# * It is strongly recommended to deploy the vault secrets operator in a secure Vault environment
#   which includes a configuration utilizing TLS and installing Vault into its own restricted namespace.
defaultAuthMethod:
  # toggles the deployment of the VaultAuthMethod CR
  # @type: boolean
  enabled: false

  # Vault namespace for the VaultAuthMethod CR
  # @type: string
  namespace: ""

  # Vault Auth method to be used with the VaultAuthMethod CR
  # @type: string
  method: kubernetes

  # Mount path for the Vault Auth Method.
  # @type: string
  mount: kubernetes

  # Vault Kubernetes auth method specific configuration
  kubernetes:
    # Vault Auth Role to use
    # This is a required field and must be setup in Vault prior to deploying the helm chart
    # if `defaultAuthMethod.enabled=true`
    # @type: string
    role: ""

    # Kubernetes ServiceAccount associated with the default Vault Auth Role
    # @type: string
    serviceAccount: default

    # Token Audience should match the audience of the vault kubernetes auth role.
    # @type: array<string>
    tokenAudiences: []

  # Vault JWT auth method specific configuration
  jwt:
    # Vault Auth Role to use
    # This is a required field and must be setup in Vault prior to deploying the helm chart
    # if `jwtAuthMethod.enabled=true`
    # @type: string
    role: ""

    # One of the following is required prior to deploying the helm chart
    # - K8s secret that contains the JWT
    # - K8s service account if a service account JWT is used as a Vault JWT auth token and needs generating by VSO

    # Name of Kubernetes Secret that has the Vault JWT auth token. This is a required field if a JWT is provided
    # @type: string
    secretName: ""

    # Key of Kubernetes Secret that has the Vault JWT auth token. This is a required field if JWT is provided
    # @type: string
    secretKey: ""

    # Kubernetes ServiceAccount to generate a service account JWT
    # @type: string
    serviceAccount: "default"

    # Token Audience should match the bound_audiences or the `aud` list in bound_claims if applicable
    # of the Vault JWT auth role.
    # @type: array<string>
    tokenAudiences: [ ]

<<<<<<< HEAD
  # AppRole auth method specific configuration
  approle:
    # Role (role_id) to use for authenticating to Vault.
    # This is a required field and must be setup in Vault prior to deploying the helm chart
    # @type: string
    roleid: ""
    # SecretName of a Kubernetes secret containing the secret_id for this approle for use when
    # authenticating to Vault. This secret must reside in the same namespace as the VaultAuthMethod,
    # in the case of the default auth method, the secret must reside in the VSO namespace.
    # This is a required field and must be setup in Vault prior to deploying the helm chart
    # @type: string
    secretName: ""
    # SecretKey of a Kubernetes secret containing the secret_id for this approle for use when
    # authenticating to Vault. This secret must reside in the same namespace as the VaultAuthMethod,
    # in the case of the default auth method, the secret must reside in the VSO namespace.
    # This is a required field and must be setup in Vault prior to deploying the helm chart
    # @type: string
    secretKey: ""


=======
>>>>>>> 2081cc71
  # Params to use when authenticating to Vault
  # params: |
  #   "vault-something1": "foo"
  #   "vault-something2": "bar"
  #   "vault-something3": "baz"
  # @type: string
  params: ""

  # Headers to be included in all Vault requests.
  # headers: |
  #   "vault-something1": "foo"
  #   "vault-something2": "bar"
  #   "vault-something3": "baz"
  # @type: string
  headers: ""

## Used by unit tests, and will not be rendered except when using `helm template`, this can be safely ignored.
tests:
  # @type: boolean
  enabled: true<|MERGE_RESOLUTION|>--- conflicted
+++ resolved
@@ -265,7 +265,6 @@
     # @type: array<string>
     tokenAudiences: [ ]
 
-<<<<<<< HEAD
   # AppRole auth method specific configuration
   approle:
     # Role (role_id) to use for authenticating to Vault.
@@ -285,9 +284,6 @@
     # @type: string
     secretKey: ""
 
-
-=======
->>>>>>> 2081cc71
   # Params to use when authenticating to Vault
   # params: |
   #   "vault-something1": "foo"
