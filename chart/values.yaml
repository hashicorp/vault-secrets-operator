# Copyright (c) HashiCorp, Inc.
# SPDX-License-Identifier: MPL-2.0

# Top level configuration for the vault secrets operator deployment.
# This is comprised of a controller and a kube rbac proxy container.
controller:

  # Set the number of replicas for the operator.
  # @type: integer
  replicas: 1

  # Settings related to the kubeRbacProxy container. This container is an HTTP proxy for the
  # controller manager which performs RBAC authorization against the Kubernetes API using SubjectAccessReviews.
  kubeRbacProxy:
    # Image sets the repo and tag of the kube-rbac-proxy image to use for the controller.
    image:
      repository: gcr.io/kubebuilder/kube-rbac-proxy
      tag: v0.11.0

    # Configures the default resources for the kube rbac proxy container.
    # For more information on configuring resources, see the K8s documentation:
    # https://kubernetes.io/docs/concepts/configuration/manage-resources-containers/
    # @recurse: true
    # @type: map
    resources:
      limits:
        cpu: 500m
        memory: 128Mi
      requests:
        cpu: 5m
        memory: 64Mi

  # Settings related to the vault-secrets-operator container.
  manager:
    # Image sets the repo and tag of the vault-secrets-operator image to use for the controller.
    image:
      repository: hashicorp/vault-secrets-operator
      tag: 0.0.0-dev

    # Configures the default resources for the vault-secrets-operator container.
    # For more information on configuring resources, see the K8s documentation:
    # https://kubernetes.io/docs/concepts/configuration/manage-resources-containers/
    # @recurse: true
    # @type: map
    resources:
      limits:
        cpu: 500m
        memory: 128Mi
      requests:
        cpu: 10m
        memory: 64Mi

  # Sets the configuration settings used by the controller. Any custom changes will be reflected in the
  # data field of the configmap.
  # For more information on configuring resources, see the K8s documentation:
  # https://kubernetes.io/docs/concepts/configuration/configmap/ 
  # @recurse: true
  # @type: map
  controllerConfigMapYaml:
    health:
      healthProbeBindAddress: :8081
    leaderElection:
      leaderElect: true
      resourceName: b0d477c0.hashicorp.com
    metrics:
      bindAddress: 127.0.0.1:8080
    webhook:
      port: 9443

  # Configures the environment variable KUBERNETES_CLUSTER_DOMAIN used by KubeDNS.
  # @type: string
  kubernetesClusterDomain: cluster.local


# Configure the metrics service ports used by the metrics service.
# Set the configuration fo the metricsService port.
# @recurse: true
# @type: map
metricsService:
  # Set the port settings for the metrics service.
  # For more information on configuring resources, see the K8s documentation:
  # https://kubernetes.io/docs/concepts/services-networking/service/ 
  # @type: map
  ports:
  - name: https
    port: 8443
    protocol: TCP
    targetPort: https
  type: ClusterIP

# Configures the default VaultConnection CR which will be used by resources
# if they do not specify a VaultConnection reference. The name is 'default' and will
# always be installed in the same namespace as the operator.
<<<<<<< HEAD
defaultVaultConnection:
  # toggles the deployment of the VaultAuthMethod CR
  # @type: boolean
=======
# NOTE:
# * It is strongly recommended to deploy the vault secrets operator in a secure Vault environment
#   which includes a configuration utilizing TLS and installing Vault into its own restricted namespace.
defaultVaultConnection:
  # toggles the deployment of the VaultAuthMethod CR
>>>>>>> 50b7ea2d
  enabled: false

  # Address of the Vault Server
  # @type: string
<<<<<<< HEAD
  address: http://vault.default.svc.cluster.local:8200

  # CACertSecret containing the trusted PEM encoded CA certificate chain.
  # Note: This secret must exist prior to deploying the CR.
  # @type: string
  caCertSecret: ""

  # TLSServerName to use as the SNI host for TLS connections.
  # @type: string
  tlsServerName: ""

  # SkipTLSVerify for TLS connections.
  # @type: boolean
=======
  # Example: http://vault.default.svc.cluster.local:8200
  address: ""

  # CACertSecret containing the trusted PEM encoded CA certificate chain.
  # Note:
  # * This secret must exist prior to deploying the CR.
  caCertSecret: ""

  # TLSServerName to use as the SNI host for TLS connections.
  tlsServerName: ""

  # SkipTLSVerify for TLS connections.
>>>>>>> 50b7ea2d
  skipTLSVerify: false

  # Headers to be included in all Vault requests.
  # @type: string, eg:
  # headers: |
  #   "vault-something1": "foo"
  #   "vault-something2": "bar"
  #   "vault-something3": "baz"
<<<<<<< HEAD
  # @type: string
=======
>>>>>>> 50b7ea2d
  headers: ""


# Configures and deploys the default VaultAuthMethod CR which will be used by resources
# if they do not specify a VaultAuthMethod reference. The name is 'default' and will
# always be installed in the same namespace as the operator.
<<<<<<< HEAD
defaultAuthMethod:
  # toggles the deployment of the VaultAuthMethod CR
  # @type: boolean
  enabled: false

  # Vault namespace for the VaultAuthMethod CR
  # @type: string
  namespace: default

  # Vault Auth method to be used with the VaultAuthMethod CR
  # @type: string
  method: kubernetes

  # Mount path for the Vault Auth Method.
  # @type: string
=======
# NOTE:
# * It is strongly recommended to deploy the vault secrets operator in a secure Vault environment
#   which includes a configuration utilizing TLS and installing Vault into its own restricted namespace.
defaultAuthMethod:
  # toggles the deployment of the VaultAuthMethod CR
  enabled: false

  # Vault namespace for the VaultAuthMethod CR
  namespace: ""

  # Vault Auth method to be used with the VaultAuthMethod CR
  method: kubernetes

  # Mount path for the Vault Auth Method.
>>>>>>> 50b7ea2d
  mount: kubernetes

  # Vault Kubernetes auth method specific configuration
  kubernetes:
    # Vault Auth Role to use
    # This is a required field and must be setup in Vault prior to deploying the helm chart
    # if `defaultAuthMethod.enabled=true`
<<<<<<< HEAD
    # TODO: mark required in the charts.
    # @type: string
    role: demo

    # Kubernetes ServiceAccount associated with the default Vault Auth Role
    # @type: string
=======
    role: ""

    # Kubernetes ServiceAccount associated with the default Vault Auth Role
>>>>>>> 50b7ea2d
    serviceAccount: default

    # Token Audience is required and should match whatever the audience
    # of the vault kubernetes auth role has set.
    # @type: array<string>
    tokenAudiences: []

  # Params to use when authenticating to Vault
<<<<<<< HEAD
=======
  # @type: string, eg:
>>>>>>> 50b7ea2d
  # params: |
  #   "vault-something1": "foo"
  #   "vault-something2": "bar"
  #   "vault-something3": "baz"
<<<<<<< HEAD
  # @type: string
  params: ""

  # Headers to be included in all Vault requests.
=======
  params: ""

  # Headers to be included in all Vault requests.
  # @type: string, eg:
>>>>>>> 50b7ea2d
  # headers: |
  #   "vault-something1": "foo"
  #   "vault-something2": "bar"
  #   "vault-something3": "baz"
<<<<<<< HEAD
  # @type: string
  headers: ""

## Used by unit tests, and will not be rendered except when using `helm template`, this can be safely ignored. 
=======
  headers: ""

## Used by unit tests, can be safely ignored. 
>>>>>>> 50b7ea2d
tests:
  # @type: boolean
  enabled: true<|MERGE_RESOLUTION|>--- conflicted
+++ resolved
@@ -91,23 +91,17 @@
 # Configures the default VaultConnection CR which will be used by resources
 # if they do not specify a VaultConnection reference. The name is 'default' and will
 # always be installed in the same namespace as the operator.
-<<<<<<< HEAD
-defaultVaultConnection:
-  # toggles the deployment of the VaultAuthMethod CR
-  # @type: boolean
-=======
 # NOTE:
 # * It is strongly recommended to deploy the vault secrets operator in a secure Vault environment
 #   which includes a configuration utilizing TLS and installing Vault into its own restricted namespace.
 defaultVaultConnection:
   # toggles the deployment of the VaultAuthMethod CR
->>>>>>> 50b7ea2d
-  enabled: false
+  # @type: boolean
 
   # Address of the Vault Server
   # @type: string
-<<<<<<< HEAD
-  address: http://vault.default.svc.cluster.local:8200
+  # Example: http://vault.default.svc.cluster.local:8200
+  address: ""
 
   # CACertSecret containing the trusted PEM encoded CA certificate chain.
   # Note: This secret must exist prior to deploying the CR.
@@ -120,39 +114,23 @@
 
   # SkipTLSVerify for TLS connections.
   # @type: boolean
-=======
-  # Example: http://vault.default.svc.cluster.local:8200
-  address: ""
-
-  # CACertSecret containing the trusted PEM encoded CA certificate chain.
-  # Note:
-  # * This secret must exist prior to deploying the CR.
-  caCertSecret: ""
-
-  # TLSServerName to use as the SNI host for TLS connections.
-  tlsServerName: ""
-
-  # SkipTLSVerify for TLS connections.
->>>>>>> 50b7ea2d
   skipTLSVerify: false
 
   # Headers to be included in all Vault requests.
-  # @type: string, eg:
   # headers: |
   #   "vault-something1": "foo"
   #   "vault-something2": "bar"
   #   "vault-something3": "baz"
-<<<<<<< HEAD
   # @type: string
-=======
->>>>>>> 50b7ea2d
   headers: ""
 
 
 # Configures and deploys the default VaultAuthMethod CR which will be used by resources
 # if they do not specify a VaultAuthMethod reference. The name is 'default' and will
 # always be installed in the same namespace as the operator.
-<<<<<<< HEAD
+# NOTE:
+# * It is strongly recommended to deploy the vault secrets operator in a secure Vault environment
+#   which includes a configuration utilizing TLS and installing Vault into its own restricted namespace.
 defaultAuthMethod:
   # toggles the deployment of the VaultAuthMethod CR
   # @type: boolean
@@ -160,7 +138,7 @@
 
   # Vault namespace for the VaultAuthMethod CR
   # @type: string
-  namespace: default
+  namespace: ""
 
   # Vault Auth method to be used with the VaultAuthMethod CR
   # @type: string
@@ -168,22 +146,6 @@
 
   # Mount path for the Vault Auth Method.
   # @type: string
-=======
-# NOTE:
-# * It is strongly recommended to deploy the vault secrets operator in a secure Vault environment
-#   which includes a configuration utilizing TLS and installing Vault into its own restricted namespace.
-defaultAuthMethod:
-  # toggles the deployment of the VaultAuthMethod CR
-  enabled: false
-
-  # Vault namespace for the VaultAuthMethod CR
-  namespace: ""
-
-  # Vault Auth method to be used with the VaultAuthMethod CR
-  method: kubernetes
-
-  # Mount path for the Vault Auth Method.
->>>>>>> 50b7ea2d
   mount: kubernetes
 
   # Vault Kubernetes auth method specific configuration
@@ -191,18 +153,11 @@
     # Vault Auth Role to use
     # This is a required field and must be setup in Vault prior to deploying the helm chart
     # if `defaultAuthMethod.enabled=true`
-<<<<<<< HEAD
-    # TODO: mark required in the charts.
     # @type: string
-    role: demo
+    role: ""
 
     # Kubernetes ServiceAccount associated with the default Vault Auth Role
     # @type: string
-=======
-    role: ""
-
-    # Kubernetes ServiceAccount associated with the default Vault Auth Role
->>>>>>> 50b7ea2d
     serviceAccount: default
 
     # Token Audience is required and should match whatever the audience
@@ -211,39 +166,22 @@
     tokenAudiences: []
 
   # Params to use when authenticating to Vault
-<<<<<<< HEAD
-=======
-  # @type: string, eg:
->>>>>>> 50b7ea2d
   # params: |
   #   "vault-something1": "foo"
   #   "vault-something2": "bar"
   #   "vault-something3": "baz"
-<<<<<<< HEAD
   # @type: string
   params: ""
 
   # Headers to be included in all Vault requests.
-=======
-  params: ""
-
-  # Headers to be included in all Vault requests.
-  # @type: string, eg:
->>>>>>> 50b7ea2d
   # headers: |
   #   "vault-something1": "foo"
   #   "vault-something2": "bar"
   #   "vault-something3": "baz"
-<<<<<<< HEAD
   # @type: string
   headers: ""
 
 ## Used by unit tests, and will not be rendered except when using `helm template`, this can be safely ignored. 
-=======
-  headers: ""
-
-## Used by unit tests, can be safely ignored. 
->>>>>>> 50b7ea2d
 tests:
   # @type: boolean
   enabled: true