# Copyright (c) HashiCorp, Inc.
# SPDX-License-Identifier: BUSL-1.1

# Top level configuration for the vault secrets operator deployment.
# This consists of a controller and a kube rbac proxy container.
controller:

  # Set the number of replicas for the operator.
  # @type: integer
  replicas: 1

  # Host Aliases settings for vault-secrets-operator pod.
  # The value is an array of PodSpec HostAlias maps.
  # ref: https://kubernetes.io/docs/tasks/network/customize-hosts-file-for-pods/
  # Example:
  # hostAliases:
  #   - ip: 192.168.1.100
  #     hostnames:
  #     - vault.example.com
  hostAliases: []

  # nodeSelector labels for vault-secrets-operator pod assignment.
  # @type: map
  # ref: https://kubernetes.io/docs/concepts/configuration/assign-pod-node/#nodeselector
  # Example:
  # nodeSelector:
  #   beta.kubernetes.io/arch: amd64
  nodeSelector: {}
  # Toleration Settings for vault-secrets-operator pod.
  # The value is an array of PodSpec Toleration maps.
  # ref: https://kubernetes.io/docs/concepts/scheduling-eviction/taint-and-toleration/
  # @type: array<map>
  # Example:
  # tolerations:
  #  - key: "key1"
  #    operator: "Equal"
  #    value: "value1"
  #    effect: "NoSchedule"
  tolerations: []

<<<<<<< HEAD
  # Affinity settings for vault-secrets-operator pod.
  # The value is a map of PodSpec Affinity maps.
  # ref: https://kubernetes.io/docs/concepts/scheduling-eviction/assign-pod-node/#affinity-and-anti-affinity
  # Example:
  # affinity:
  #   nodeAffinity:
  #     requiredDuringSchedulingIgnoredDuringExecution:
  #       nodeSelectorTerms:
  #       - matchExpressions:
  #         - key: topology.kubernetes.io/zone
  #           operator: In
  #           values:
  #           - antarctica-east1
  #           - antarctica-west1
  affinity: {}

=======
>>>>>>> 3aae9b8d
  # Settings related to the kubeRbacProxy container. This container is an HTTP proxy for the
  # controller manager which performs RBAC authorization against the Kubernetes API using SubjectAccessReviews.
  kubeRbacProxy:
    # Image sets the repo and tag of the kube-rbac-proxy image to use for the controller.
    image:
      repository: gcr.io/kubebuilder/kube-rbac-proxy
      tag: v0.14.1

    # Configures the default resources for the kube rbac proxy container.
    # For more information on configuring resources, see the K8s documentation:
    # https://kubernetes.io/docs/concepts/configuration/manage-resources-containers/
    # @recurse: true
    # @type: map
    resources:
      limits:
        cpu: 500m
        memory: 128Mi
      requests:
        cpu: 5m
        memory: 64Mi

  # Image pull secret to use for private container registry authentication which will be applied to the controllers
  # service account. Alternatively, the value may be specified as an array of strings.
  # Example:
  # ```yaml
  # imagePullSecrets:
  #   - name: pull-secret-name-1
  #   - name: pull-secret-name-2
  # ```
  # Refer to https://kubernetes.io/docs/concepts/containers/images/#using-a-private-registry.
  # @type: array<map>
  imagePullSecrets: []

  # Extra labels to attach to the deployment. This should be formatted as a YAML object (map)
  extraLabels: {}

  # This value defines additional annotations for the deployment. This should be formatted as a YAML object (map)
  annotations: {}

  # Settings related to the vault-secrets-operator container.
  manager:

    # Image sets the repo and tag of the vault-secrets-operator image to use for the controller.
    image:
      repository: hashicorp/vault-secrets-operator
      tag: 0.3.0-rc.1

    # Configures the client cache which is used by the controller to cache (and potentially persist) vault tokens that
    # are the result of using the VaultAuthMethod. This enables re-use of Vault Tokens
    # throughout their TTLs as well as the ability to renew.
    # Persistence is only useful in the context of Dynamic Secrets, so "none" is an okay default.
    clientCache:
      # Defines the `-client-cache-persistence-model` which caches+persists vault tokens.
      # Valid values are:
      # "none" - in-memory client cache is used, no tokens are persisted.
      # "direct-unencrypted" - in-memory client cache is persisted, unencrypted. This is NOT recommended for any production workload.
      # "direct-encrypted" - in-memory client cache is persisted encrypted using the Vault Transit engine.
      # Note: It is strongly encouraged to not use the setting of "direct-unencrypted" in
      # production due to the potential of vault tokens being leaked as they would then be stored
      # in clear text.
      #
      # default: "none"
      # @type: string
      persistenceModel: ""

      # Toggles the revocation of client cache on Helm uninstall.
      # If revokeClientCacheOnUninstall is true, all Vault client tokens used by the operator will be revoked, and purged from the cache and storage.
      # NOTE: When a token is revoked, all of its leases are also revoked. This can cause failures in the consuming applications.
      # @type: boolean
      revokeClientCacheOnUninstall: false

      # Defines the size of the in-memory LRU cache *in entries*, that is used by the client cache controller.
      # Larger numbers will increase memory usage by the controller, lower numbers will cause more frequent evictions
      # of the client cache which can result in additional Vault client counts.
      #
      # default: 10000
      # @type: integer
      cacheSize:

      # StorageEncryption provides the necessary configuration to encrypt the client storage
      # cache within Kubernetes objects using (required) Vault Transit Engine.
      # This should only be configured when client cache persistence with encryption is enabled and
      # will deploy an additional VaultAuthMethod to be used by the Vault Transit Engine.
      # E.g. when `controller.manager.clientCache.persistenceModel=direct-encrypted`
      # Supported Vault authentication methods for the Transit Auth method are: jwt, appRole,
      # aws, and kubernetes.
      # Typically, there should only ever be one VaultAuth configured with
      # StorageEncryption in the Cluster.
      storageEncryption:
        # toggles the deployment of the Transit VaultAuthMethod CR.
        # @type: boolean
        enabled: false

        # Vault Connection Ref to be used by the Transit VaultAuthMethod.
        # Default setting will use the default VaultConnectionRef, which must also be configured.
        # @type: string
        vaultConnectionRef: default

        # KeyName to use for encrypt/decrypt operations via Vault Transit.
        # @type: string
        keyName: ""

        # Mount path for the Transit VaultAuthMethod.
        # @type: string
        transitMount: ""

        # Vault namespace for the Transit VaultAuthMethod CR.
        # @type: string
        namespace: ""

        # Vault Auth method to be used with the Transit VaultAuthMethod CR.
        # @type: string
        method: kubernetes

        # Mount path for the Transit VaultAuthMethod.
        # @type: string
        mount: kubernetes

        # Vault Kubernetes auth method specific configuration
        kubernetes:
          # Vault Auth Role to use
          # This is a required field and must be setup in Vault prior to deploying the helm chart
          # if `defaultAuthMethod.enabled=true`
          # @type: string
          role: ""

          # Kubernetes ServiceAccount associated with the Transit Vault Auth Role
          # Defaults to using the Operator's service-account.
          # @type: string
          serviceAccount:

          # Token Audience should match the audience of the vault kubernetes auth role.
          # @type: array<string>
          tokenAudiences: []

        # Vault JWT auth method specific configuration
        jwt:
          # Vault Auth Role to use
          # This is a required field and must be setup in Vault prior to deploying the helm chart
          # if using JWT for the Transit VaultAuthMethod.
          # @type: string
          role: ""

          # One of the following is required prior to deploying the helm chart
          # - K8s secret that contains the JWT
          # - K8s service account if a service account JWT is used as a Vault JWT auth token and
          # needs generating by VSO.

          # Name of Kubernetes Secret that has the Vault JWT auth token.
          # The Kubernetes Secret must contain a key named `jwt` which references the JWT token, and
          # must exist in the namespace of any consuming VaultSecret CR. This is a required field if
          # a JWT token is provided.
          # @type: string
          secretRef: ""

          # Kubernetes ServiceAccount to generate a service account JWT
          # @type: string
          serviceAccount: "default"

          # Token Audience should match the bound_audiences or the `aud` list in bound_claims if
          # applicable of the Vault JWT auth role.
          # @type: array<string>
          tokenAudiences: []

        # AppRole auth method specific configuration
        appRole:
          # AppRole Role's RoleID to use for authenticating to Vault.
          # This is a required field when using appRole and must be setup in Vault prior to deploying
          # the helm chart.
          # @type: string
          roleId: ""
          # Name of Kubernetes Secret that has the AppRole Role's SecretID used to authenticate with
          # Vault. The Kubernetes Secret must contain a key named `id` which references the AppRole
          # Role's SecretID, and must exist in the namespace of any consuming VaultSecret CR.
          # This is a required field when using appRole and must be setup in Vault prior to
          # deploying the helm chart.
          # @type: string
          secretRef: ""

        # AWS auth method specific configuration
        aws:
          # Vault Auth Role to use
          # This is a required field and must be setup in Vault prior to deploying the helm chart
          # if using the AWS for the Transit auth method.
          # @type: string
          role: ""

          # AWS region to use for signing the authentication request
          # Optional, but most commonly will be the EKS cluster region.
          # @type: string
          region: ""

          # Vault header value to include in the STS signing request
          # @type: string
          headerValue: ""

          # The role session name to use when creating a WebIdentity provider
          # @type: string
          sessionName: ""

          # The STS endpoint to use; if not set will use the default
          # @type: string
          stsEndpoint: ""

          # The IAM endpoint to use; if not set will use the default
          # @type: string
          iamEndpoint: ""

          # The name of a Kubernetes Secret which holds credentials for AWS. Supported keys
          # include `access_key_id`, `secret_access_key`, `session_token`
          # @type: string
          secretRef: ""

          # Name of a Kubernetes service account that is configured with IAM Roles
          # for Service Accounts (IRSA). Should be annotated with "eks.amazonaws.com/role-arn".
          # @type: string
          irsaServiceAccount: ""

        # Params to use when authenticating to Vault using this auth method.
        # params:
        #   param-something1: "foo"
        # @type: map
        params: {}

        # Headers to be included in all Vault requests.
        # headers:
        #   X-vault-something1: "foo"
        # @type:  map
        headers: {}

    # Defines the maximum number of concurrent reconciles by the controller.
    # NOTE: Currently this is only used by the reconciliation logic of dynamic secrets.
    #
    # default: 100
    # @type: integer
    maxConcurrentReconciles:

    # Defines additional environment variables to be added to the
    # vault-secrets-opearator manager container.
    # extraEnv:
    #   - name: HTTP_PROXY
    #     value: http://proxy.example.com
    # @type: array<map>
    extraEnv: []

    # Configures the default resources for the vault-secrets-operator container.
    # For more information on configuring resources, see the K8s documentation:
    # https://kubernetes.io/docs/concepts/configuration/manage-resources-containers/
    # @recurse: true
    # @type: map
    resources:
      limits:
        cpu: 500m
        memory: 128Mi
      requests:
        cpu: 10m
        memory: 64Mi

  # Sets the configuration settings used by the controller. Any custom changes will be reflected in the
  # data field of the configmap.
  # For more information on configuring resources, see the K8s documentation:
  # https://kubernetes.io/docs/concepts/configuration/configmap/
  # @recurse: true
  # @type: map
  controllerConfigMapYaml:
    health:
      healthProbeBindAddress: :8081
    leaderElection:
      leaderElect: true
      resourceName: b0d477c0.hashicorp.com
    metrics:
      bindAddress: 127.0.0.1:8080
    webhook:
      port: 9443

  # Configures the environment variable KUBERNETES_CLUSTER_DOMAIN used by KubeDNS.
  # @type: string
  kubernetesClusterDomain: cluster.local

  # Duration in seconds the pod needs to terminate gracefully.
  # See: https://kubernetes.io/docs/concepts/containers/container-lifecycle-hooks/
  terminationGracePeriodSeconds: 120

  # Timeout in seconds for the pre-delete hook
  preDeleteHookTimeoutSeconds: 120

# Configure the metrics service ports used by the metrics service.
# Set the configuration fo the metricsService port.
# @recurse: true
# @type: map
metricsService:
  # Set the port settings for the metrics service.
  # For more information on configuring resources, see the K8s documentation:
  # https://kubernetes.io/docs/concepts/services-networking/service/
  # @type: map
  ports:
  - name: https
    port: 8443
    protocol: TCP
    targetPort: https
  type: ClusterIP

# Configures the default VaultConnection CR which will be used by resources
# if they do not specify a VaultConnection reference. The name is 'default' and will
# always be installed in the same namespace as the operator.
# NOTE:
# * It is strongly recommended to deploy the vault secrets operator in a secure Vault environment
#   which includes a configuration utilizing TLS and installing Vault into its own restricted namespace.
defaultVaultConnection:
  # toggles the deployment of the VaultAuthMethod CR
  # @type: boolean
  enabled: false

  # Address of the Vault Server
  # @type: string
  # Example: http://vault.default.svc.cluster.local:8200
  address: ""

  # CACertSecret is the name of a Kubernetes secret containing the trusted PEM encoded CA certificate chain as `ca.crt`.
  # Note: This secret must exist prior to deploying the CR.
  # @type: string
  caCertSecret: ""

  # TLSServerName to use as the SNI host for TLS connections.
  # @type: string
  tlsServerName: ""

  # SkipTLSVerify for TLS connections.
  # @type: boolean
  skipTLSVerify: false

  # Headers to be included in all Vault requests.
  # headers:
  #   X-vault-something: "foo"
  # @type: map
  headers: {}


# Configures and deploys the default VaultAuthMethod CR which will be used by resources
# if they do not specify a VaultAuthMethod reference. The name is 'default' and will
# always be installed in the same namespace as the operator.
# NOTE:
# * It is strongly recommended to deploy the vault secrets operator in a secure Vault environment
#   which includes a configuration utilizing TLS and installing Vault into its own restricted namespace.
defaultAuthMethod:
  # toggles the deployment of the VaultAuthMethod CR
  # @type: boolean
  enabled: false

  # Vault namespace for the VaultAuthMethod CR
  # @type: string
  namespace: ""

  # Vault Auth method to be used with the VaultAuthMethod CR
  # @type: string
  method: kubernetes

  # Mount path for the Vault Auth Method.
  # @type: string
  mount: kubernetes

  # Vault Kubernetes auth method specific configuration
  kubernetes:
    # Vault Auth Role to use
    # This is a required field and must be setup in Vault prior to deploying the helm chart
    # if `defaultAuthMethod.enabled=true`
    # @type: string
    role: ""

    # Kubernetes ServiceAccount associated with the default Vault Auth Role
    # @type: string
    serviceAccount: default

    # Token Audience should match the audience of the vault kubernetes auth role.
    # @type: array<string>
    tokenAudiences: []

  # Vault JWT auth method specific configuration
  jwt:
    # Vault Auth Role to use
    # This is a required field and must be setup in Vault prior to deploying the helm chart
    # if using the JWT for the default auth method.
    # @type: string
    role: ""

    # One of the following is required prior to deploying the helm chart
    # - K8s secret that contains the JWT
    # - K8s service account if a service account JWT is used as a Vault JWT auth token and needs generating by VSO

    # Name of Kubernetes Secret that has the Vault JWT auth token.
    # The Kubernetes Secret must contain a key named `jwt` which references the JWT token, and must exist in the namespace
    # of any consuming VaultSecret CR. This is a required field if a JWT token is provided.
    # @type: string
    secretRef: ""

    # Kubernetes ServiceAccount to generate a service account JWT
    # @type: string
    serviceAccount: "default"

    # Token Audience should match the bound_audiences or the `aud` list in bound_claims if applicable
    # of the Vault JWT auth role.
    # @type: array<string>
    tokenAudiences: []

  # AppRole auth method specific configuration
  appRole:
    # AppRole Role's RoleID to use for authenticating to Vault.
    # This is a required field when using appRole and must be setup in Vault prior to deploying the
    # helm chart.
    # @type: string
    roleId: ""
    # Name of Kubernetes Secret that has the AppRole Role's SecretID used to authenticate with Vault.
    # The Kubernetes Secret must contain a key named `id` which references the AppRole Role's
    # SecretID, and must exist in the namespace of any consuming VaultSecret CR.
    # This is a required field when using appRole and must be setup in Vault prior to deploying the
    # helm chart.
    # @type: string
    secretRef: ""

  # AWS auth method specific configuration
  aws:
    # Vault Auth Role to use
    # This is a required field and must be setup in Vault prior to deploying the helm chart
    # if using the AWS for the default auth method.
    # @type: string
    role: ""

    # AWS region to use for signing the authentication request
    # Optional, but most commonly will be the region where the EKS cluster is running
    # @type: string
    region: ""

    # Vault header value to include in the STS signing request
    # @type: string
    headerValue: ""

    # The role session name to use when creating a WebIdentity provider
    # @type: string
    sessionName: ""

    # The STS endpoint to use; if not set will use the default
    # @type: string
    stsEndpoint: ""

    # The IAM endpoint to use; if not set will use the default
    # @type: string
    iamEndpoint: ""

    # The name of a Kubernetes Secret which holds credentials for AWS. Supported keys include
    # `access_key_id`, `secret_access_key`, `session_token`
    # @type: string
    secretRef: ""

    # Name of a Kubernetes service account that is configured with IAM Roles
    # for Service Accounts (IRSA). Should be annotated with "eks.amazonaws.com/role-arn".
    # @type: string
    irsaServiceAccount: ""

  # Params to use when authenticating to Vault
  # params:
  #   param-something1: "foo"
  # @type: map
  params: {}

  # Headers to be included in all Vault requests.
  # headers:
  #   X-vault-something1: "foo"
  # @type: map
  headers: {}

# Configures a Prometheus ServiceMonitor
telemetry:
  serviceMonitor:
    # The Prometheus operator *must* be installed before enabling this feature,
    # if not the chart will fail to install due to missing CustomResourceDefinitions
    # provided by the operator.
    #
    # Instructions on how to install the Helm chart can be found here:
    #  https://github.com/prometheus-community/helm-charts/tree/main/charts/kube-prometheus-stack
    # More information can be found here:
    #  https://github.com/prometheus-operator/prometheus-operator
    #  https://github.com/prometheus-operator/kube-prometheus

    # Enable deployment of the Vault Secrets Operator ServiceMonitor CustomResource.
    # @type: boolean
    enabled: false

    # Selector labels to add to the ServiceMonitor.
    # When empty, defaults to:
    #  release: prometheus
    # @type: string
    selectors: {}

    # Scheme of the service Prometheus scrapes metrics from. This must match the scheme of the metrics service of VSO
    # @type: string
    scheme: https

    # Port at which Prometheus scrapes metrics. This must match the port of the metrics service of VSO
    # @type: string
    port: https

    # Path at which Prometheus scrapes metrics
    # @type: string
    path: /metrics

    # File Prometheus reads bearer token from for scraping metrics
    # @type: string
    bearerTokenFile: /var/run/secrets/kubernetes.io/serviceaccount/token

    # Interval at which Prometheus scrapes metrics
    # @type: string
    interval: 30s

    # Timeout for Prometheus scrapes
    # @type: string
    scrapeTimeout: 10s

## Used by unit tests, and will not be rendered except when using `helm template`, this can be safely ignored.
tests:
  # @type: boolean
  enabled: true<|MERGE_RESOLUTION|>--- conflicted
+++ resolved
@@ -38,7 +38,6 @@
   #    effect: "NoSchedule"
   tolerations: []
 
-<<<<<<< HEAD
   # Affinity settings for vault-secrets-operator pod.
   # The value is a map of PodSpec Affinity maps.
   # ref: https://kubernetes.io/docs/concepts/scheduling-eviction/assign-pod-node/#affinity-and-anti-affinity
@@ -55,8 +54,6 @@
   #           - antarctica-west1
   affinity: {}
 
-=======
->>>>>>> 3aae9b8d
   # Settings related to the kubeRbacProxy container. This container is an HTTP proxy for the
   # controller manager which performs RBAC authorization against the Kubernetes API using SubjectAccessReviews.
   kubeRbacProxy:
