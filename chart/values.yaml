# Copyright (c) HashiCorp, Inc.
# SPDX-License-Identifier: BUSL-1.1

# Top level configuration for the vault secrets operator deployment.
# This consists of a controller and a kube rbac proxy container.
controller:

  # Set the number of replicas for the operator.
  # @type: integer
  replicas: 1

  # Host Aliases settings for vault-secrets-operator pod.
  # The value is an array of PodSpec HostAlias maps.
  # ref: https://kubernetes.io/docs/tasks/network/customize-hosts-file-for-pods/
  # Example:
  # hostAliases:
  #   - ip: 192.168.1.100
  #     hostnames:
  #     - vault.example.com
  # @type: array<map>
  hostAliases: []

  # nodeSelector labels for vault-secrets-operator pod assignment.
  # @type: map
  # ref: https://kubernetes.io/docs/concepts/configuration/assign-pod-node/#nodeselector
  # Example:
  # nodeSelector:
  #   beta.kubernetes.io/arch: amd64
  nodeSelector: {}
  # Toleration Settings for vault-secrets-operator pod.
  # The value is an array of PodSpec Toleration maps.
  # ref: https://kubernetes.io/docs/concepts/scheduling-eviction/taint-and-toleration/
  # @type: array<map>
  # Example:
  # tolerations:
  #  - key: "key1"
  #    operator: "Equal"
  #    value: "value1"
  #    effect: "NoSchedule"
  tolerations: []

  # Affinity settings for vault-secrets-operator pod.
  # The value is a map of PodSpec Affinity maps.
  # ref: https://kubernetes.io/docs/concepts/scheduling-eviction/assign-pod-node/#affinity-and-anti-affinity
  # Example:
  # affinity:
  #   nodeAffinity:
  #     requiredDuringSchedulingIgnoredDuringExecution:
  #       nodeSelectorTerms:
  #       - matchExpressions:
  #         - key: topology.kubernetes.io/zone
  #           operator: In
  #           values:
  #           - antarctica-east1
  #           - antarctica-west1
  affinity: {}

  # Settings related to the kubeRbacProxy container. This container is an HTTP proxy for the
  # controller manager which performs RBAC authorization against the Kubernetes API using SubjectAccessReviews.
  kubeRbacProxy:
    # Image sets the repo and tag of the kube-rbac-proxy image to use for the controller.
    image:
      repository: gcr.io/kubebuilder/kube-rbac-proxy
      pullPolicy: IfNotPresent
      tag: v0.15.0
      
    # Configures the default resources for the kube rbac proxy container.
    # For more information on configuring resources, see the K8s documentation:
    # https://kubernetes.io/docs/concepts/configuration/manage-resources-containers/
    # @recurse: true
    # @type: map
    resources:
      limits:
        cpu: 500m
        memory: 128Mi
      requests:
        cpu: 5m
        memory: 64Mi

  # Image pull secret to use for private container registry authentication which will be applied to the controllers
  # service account. Alternatively, the value may be specified as an array of strings.
  # Example:
  # ```yaml
  # imagePullSecrets:
  #   - name: pull-secret-name-1
  #   - name: pull-secret-name-2
  # ```
  # Refer to https://kubernetes.io/docs/concepts/containers/images/#using-a-private-registry.
  # @type: array<map>
  imagePullSecrets: []

  # Extra labels to attach to the deployment. This should be formatted as a YAML object (map)
  extraLabels: {}

  # This value defines additional annotations for the deployment. This should be formatted as a YAML object (map)
  annotations: {}

  # Settings related to the vault-secrets-operator container.
  manager:

    # Image sets the repo and tag of the vault-secrets-operator image to use for the controller.
    image:
      repository: hashicorp/vault-secrets-operator
<<<<<<< HEAD
      pullPolicy: IfNotPresent
      tag: 0.3.4
=======
      tag: 0.4.0
>>>>>>> c380b35c

    # Configures the client cache which is used by the controller to cache (and potentially persist) vault tokens that
    # are the result of using the VaultAuthMethod. This enables re-use of Vault Tokens
    # throughout their TTLs as well as the ability to renew.
    # Persistence is only useful in the context of Dynamic Secrets, so "none" is an okay default.
    clientCache:
      # Defines the `-client-cache-persistence-model` which caches+persists vault tokens.
      # Valid values are:
      # "none" - in-memory client cache is used, no tokens are persisted.
      # "direct-unencrypted" - in-memory client cache is persisted, unencrypted. This is NOT recommended for any production workload.
      # "direct-encrypted" - in-memory client cache is persisted encrypted using the Vault Transit engine.
      # Note: It is strongly encouraged to not use the setting of "direct-unencrypted" in
      # production due to the potential of vault tokens being leaked as they would then be stored
      # in clear text.
      #
      # default: "none"
      # @type: string
      persistenceModel: ""

      # Defines the size of the in-memory LRU cache *in entries*, that is used by the client cache controller.
      # Larger numbers will increase memory usage by the controller, lower numbers will cause more frequent evictions
      # of the client cache which can result in additional Vault client counts.
      #
      # default: 10000
      # @type: integer
      cacheSize:

      # StorageEncryption provides the necessary configuration to encrypt the client storage
      # cache within Kubernetes objects using (required) Vault Transit Engine.
      # This should only be configured when client cache persistence with encryption is enabled and
      # will deploy an additional VaultAuthMethod to be used by the Vault Transit Engine.
      # E.g. when `controller.manager.clientCache.persistenceModel=direct-encrypted`
      # Supported Vault authentication methods for the Transit Auth method are: jwt, appRole,
      # aws, and kubernetes.
      # Typically, there should only ever be one VaultAuth configured with
      # StorageEncryption in the Cluster.
      storageEncryption:
        # toggles the deployment of the Transit VaultAuthMethod CR.
        # @type: boolean
        enabled: false

        # Vault Connection Ref to be used by the Transit VaultAuthMethod.
        # Default setting will use the default VaultConnectionRef, which must also be configured.
        # @type: string
        vaultConnectionRef: default

        # KeyName to use for encrypt/decrypt operations via Vault Transit.
        # @type: string
        keyName: ""

        # Mount path for the Transit VaultAuthMethod.
        # @type: string
        transitMount: ""

        # Vault namespace for the Transit VaultAuthMethod CR.
        # @type: string
        namespace: ""

        # Vault Auth method to be used with the Transit VaultAuthMethod CR.
        # @type: string
        method: kubernetes

        # Mount path for the Transit VaultAuthMethod.
        # @type: string
        mount: kubernetes

        # Vault Kubernetes auth method specific configuration
        kubernetes:
          # Vault Auth Role to use
          # This is a required field and must be setup in Vault prior to deploying the helm chart
          # if `defaultAuthMethod.enabled=true`
          # @type: string
          role: ""

          # Kubernetes ServiceAccount associated with the Transit Vault Auth Role
          # Defaults to using the Operator's service-account.
          # @type: string
          serviceAccount:

          # Token Audience should match the audience of the vault kubernetes auth role.
          # @type: array<string>
          tokenAudiences: []

        # Vault JWT auth method specific configuration
        jwt:
          # Vault Auth Role to use
          # This is a required field and must be setup in Vault prior to deploying the helm chart
          # if using JWT for the Transit VaultAuthMethod.
          # @type: string
          role: ""

          # One of the following is required prior to deploying the helm chart
          # - K8s secret that contains the JWT
          # - K8s service account if a service account JWT is used as a Vault JWT auth token and
          # needs generating by VSO.

          # Name of Kubernetes Secret that has the Vault JWT auth token.
          # The Kubernetes Secret must contain a key named `jwt` which references the JWT token, and
          # must exist in the namespace of any consuming VaultSecret CR. This is a required field if
          # a JWT token is provided.
          # @type: string
          secretRef: ""

          # Kubernetes ServiceAccount to generate a service account JWT
          # @type: string
          serviceAccount: "default"

          # Token Audience should match the bound_audiences or the `aud` list in bound_claims if
          # applicable of the Vault JWT auth role.
          # @type: array<string>
          tokenAudiences: []

        # AppRole auth method specific configuration
        appRole:
          # AppRole Role's RoleID to use for authenticating to Vault.
          # This is a required field when using appRole and must be setup in Vault prior to deploying
          # the helm chart.
          # @type: string
          roleId: ""
          # Name of Kubernetes Secret that has the AppRole Role's SecretID used to authenticate with
          # Vault. The Kubernetes Secret must contain a key named `id` which references the AppRole
          # Role's SecretID, and must exist in the namespace of any consuming VaultSecret CR.
          # This is a required field when using appRole and must be setup in Vault prior to
          # deploying the helm chart.
          # @type: string
          secretRef: ""

        # AWS auth method specific configuration
        aws:
          # Vault Auth Role to use
          # This is a required field and must be setup in Vault prior to deploying the helm chart
          # if using the AWS for the Transit auth method.
          # @type: string
          role: ""

          # AWS region to use for signing the authentication request
          # Optional, but most commonly will be the EKS cluster region.
          # @type: string
          region: ""

          # Vault header value to include in the STS signing request
          # @type: string
          headerValue: ""

          # The role session name to use when creating a WebIdentity provider
          # @type: string
          sessionName: ""

          # The STS endpoint to use; if not set will use the default
          # @type: string
          stsEndpoint: ""

          # The IAM endpoint to use; if not set will use the default
          # @type: string
          iamEndpoint: ""

          # The name of a Kubernetes Secret which holds credentials for AWS. Supported keys
          # include `access_key_id`, `secret_access_key`, `session_token`
          # @type: string
          secretRef: ""

          # Name of a Kubernetes service account that is configured with IAM Roles
          # for Service Accounts (IRSA). Should be annotated with "eks.amazonaws.com/role-arn".
          # @type: string
          irsaServiceAccount: ""

        gcp:
          # Vault Auth Role to use
          # This is a required field and must be setup in Vault prior to deploying the helm chart
          # if using GCP for the Transit auth method.
          # @type: string
          role: ""

          # Name of a Kubernetes service account that is configured for workload
          # identity in GKE.
          # @type: string
          workloadIdentityServiceAccount: ""

          # GCP Region of the GKE cluster's identity provider. Defaults to the
          # region returned from the operator pod's local metadata server if
          # unspecified.
          # @type: string
          region: ""

          # GKE cluster name. Defaults to the cluster-name returned from the
          # operator pod's local metadata server if unspecified.
          # @type: string
          clusterName: ""

          # GCP project id. Defaults to the project-id returned from the
          # operator pod's local metadata server if unspecified.
          # @type: string
          projectId: ""

        # Params to use when authenticating to Vault using this auth method.
        # params:
        #   param-something1: "foo"
        # @type: map
        params: {}

        # Headers to be included in all Vault requests.
        # headers:
        #   X-vault-something1: "foo"
        # @type:  map
        headers: {}

    # Defines the maximum number of concurrent reconciles by the controller.
    # NOTE: Currently this is only used by the reconciliation logic of dynamic secrets.
    #
    # default: 100
    # @type: integer
    maxConcurrentReconciles:

    # Defines additional environment variables to be added to the
    # vault-secrets-opearator manager container.
    # extraEnv:
    #   - name: HTTP_PROXY
    #     value: http://proxy.example.com
    # @type: array<map>
    extraEnv: []

    # Defines additional commandline arguments to be passed to the
    # vault-secrets-operator manager container.
    # extraArgs:
    # - -zap-log-level=5
    # @type: array
    extraArgs: []

    # Configures the default resources for the vault-secrets-operator container.
    # For more information on configuring resources, see the K8s documentation:
    # https://kubernetes.io/docs/concepts/configuration/manage-resources-containers/
    # @recurse: true
    # @type: map
    resources:
      limits:
        cpu: 500m
        memory: 128Mi
      requests:
        cpu: 10m
        memory: 64Mi

  # Configures the Pod Security Context
  # https://kubernetes.io/docs/tasks/configure-pod-container/security-context
  podSecurityContext:
    runAsNonRoot: true

  # Configures the Container Security Context
  # https://kubernetes.io/docs/tasks/configure-pod-container/security-context
  securityContext:
    allowPrivilegeEscalation: false

  # Sets the configuration settings used by the controller. Any custom changes will be reflected in the
  # data field of the configmap.
  # For more information on configuring resources, see the K8s documentation:
  # https://kubernetes.io/docs/concepts/configuration/configmap/
  # @recurse: true
  # @type: map
  controllerConfigMapYaml:
    health:
      healthProbeBindAddress: :8081
    leaderElection:
      leaderElect: true
      resourceName: b0d477c0.hashicorp.com
    metrics:
      bindAddress: 127.0.0.1:8080
    webhook:
      port: 9443

  # Configures the environment variable KUBERNETES_CLUSTER_DOMAIN used by KubeDNS.
  # @type: string
  kubernetesClusterDomain: cluster.local

  # Duration in seconds the pod needs to terminate gracefully.
  # See: https://kubernetes.io/docs/concepts/containers/container-lifecycle-hooks/
  terminationGracePeriodSeconds: 120

  # Timeout in seconds for the pre-delete hook
  preDeleteHookTimeoutSeconds: 120

# Configure the metrics service ports used by the metrics service.
# Set the configuration fo the metricsService port.
# @recurse: true
# @type: map
metricsService:
  # Set the port settings for the metrics service.
  # For more information on configuring resources, see the K8s documentation:
  # https://kubernetes.io/docs/concepts/services-networking/service/
  # @type: map
  ports:
  - name: https
    port: 8443
    protocol: TCP
    targetPort: https
  type: ClusterIP

# Configures the default VaultConnection CR which will be used by resources
# if they do not specify a VaultConnection reference. The name is 'default' and will
# always be installed in the same namespace as the operator.
# NOTE:
# * It is strongly recommended to deploy the vault secrets operator in a secure Vault environment
#   which includes a configuration utilizing TLS and installing Vault into its own restricted namespace.
defaultVaultConnection:
  # toggles the deployment of the VaultAuthMethod CR
  # @type: boolean
  enabled: false

  # Address of the Vault Server
  # @type: string
  # Example: http://vault.default.svc.cluster.local:8200
  address: ""

  # CACertSecret is the name of a Kubernetes secret containing the trusted PEM encoded CA certificate chain as `ca.crt`.
  # Note: This secret must exist prior to deploying the CR.
  # @type: string
  caCertSecret: ""

  # TLSServerName to use as the SNI host for TLS connections.
  # @type: string
  tlsServerName: ""

  # SkipTLSVerify for TLS connections.
  # @type: boolean
  skipTLSVerify: false

  # Headers to be included in all Vault requests.
  # headers:
  #   X-vault-something: "foo"
  # @type: map
  headers: {}


# Configures and deploys the default VaultAuthMethod CR which will be used by resources
# if they do not specify a VaultAuthMethod reference. The name is 'default' and will
# always be installed in the same namespace as the operator.
# NOTE:
# * It is strongly recommended to deploy the vault secrets operator in a secure Vault environment
#   which includes a configuration utilizing TLS and installing Vault into its own restricted namespace.
defaultAuthMethod:
  # toggles the deployment of the VaultAuthMethod CR
  # @type: boolean
  enabled: false

  # Vault namespace for the VaultAuthMethod CR
  # @type: string
  namespace: ""

  # Vault Auth method to be used with the VaultAuthMethod CR
  # @type: string
  method: kubernetes

  # Mount path for the Vault Auth Method.
  # @type: string
  mount: kubernetes

  # Vault Kubernetes auth method specific configuration
  kubernetes:
    # Vault Auth Role to use
    # This is a required field and must be setup in Vault prior to deploying the helm chart
    # if `defaultAuthMethod.enabled=true`
    # @type: string
    role: ""

    # Kubernetes ServiceAccount associated with the default Vault Auth Role
    # @type: string
    serviceAccount: default

    # Token Audience should match the audience of the vault kubernetes auth role.
    # @type: array<string>
    tokenAudiences: []

  # Vault JWT auth method specific configuration
  jwt:
    # Vault Auth Role to use
    # This is a required field and must be setup in Vault prior to deploying the helm chart
    # if using the JWT for the default auth method.
    # @type: string
    role: ""

    # One of the following is required prior to deploying the helm chart
    # - K8s secret that contains the JWT
    # - K8s service account if a service account JWT is used as a Vault JWT auth token and needs generating by VSO

    # Name of Kubernetes Secret that has the Vault JWT auth token.
    # The Kubernetes Secret must contain a key named `jwt` which references the JWT token, and must exist in the namespace
    # of any consuming VaultSecret CR. This is a required field if a JWT token is provided.
    # @type: string
    secretRef: ""

    # Kubernetes ServiceAccount to generate a service account JWT
    # @type: string
    serviceAccount: "default"

    # Token Audience should match the bound_audiences or the `aud` list in bound_claims if applicable
    # of the Vault JWT auth role.
    # @type: array<string>
    tokenAudiences: []

  # AppRole auth method specific configuration
  appRole:
    # AppRole Role's RoleID to use for authenticating to Vault.
    # This is a required field when using appRole and must be setup in Vault prior to deploying the
    # helm chart.
    # @type: string
    roleId: ""
    # Name of Kubernetes Secret that has the AppRole Role's SecretID used to authenticate with Vault.
    # The Kubernetes Secret must contain a key named `id` which references the AppRole Role's
    # SecretID, and must exist in the namespace of any consuming VaultSecret CR.
    # This is a required field when using appRole and must be setup in Vault prior to deploying the
    # helm chart.
    # @type: string
    secretRef: ""

  # AWS auth method specific configuration
  aws:
    # Vault Auth Role to use
    # This is a required field and must be setup in Vault prior to deploying the helm chart
    # if using the AWS for the default auth method.
    # @type: string
    role: ""

    # AWS region to use for signing the authentication request
    # Optional, but most commonly will be the region where the EKS cluster is running
    # @type: string
    region: ""

    # Vault header value to include in the STS signing request
    # @type: string
    headerValue: ""

    # The role session name to use when creating a WebIdentity provider
    # @type: string
    sessionName: ""

    # The STS endpoint to use; if not set will use the default
    # @type: string
    stsEndpoint: ""

    # The IAM endpoint to use; if not set will use the default
    # @type: string
    iamEndpoint: ""

    # The name of a Kubernetes Secret which holds credentials for AWS. Supported keys include
    # `access_key_id`, `secret_access_key`, `session_token`
    # @type: string
    secretRef: ""

    # Name of a Kubernetes service account that is configured with IAM Roles
    # for Service Accounts (IRSA). Should be annotated with "eks.amazonaws.com/role-arn".
    # @type: string
    irsaServiceAccount: ""

  gcp:
    # Vault Auth Role to use
    # This is a required field and must be setup in Vault prior to deploying the helm chart
    # if using GCP for the Transit auth method.
    # @type: string
    role: ""

    # Name of a Kubernetes service account that is configured for workload
    # identity in GKE.
    # @type: string
    workloadIdentityServiceAccount: ""

    # GCP Region of the GKE cluster's identity provider. Defaults to the
    # region returned from the operator pod's local metadata server if
    # unspecified.
    # @type: string
    region: ""

    # GKE cluster name. Defaults to the cluster-name returned from the
    # operator pod's local metadata server if unspecified.
    # @type: string
    clusterName: ""

    # GCP project id. Defaults to the project-id returned from the
    # operator pod's local metadata server if unspecified.
    # @type: string
    projectId: ""

  # Params to use when authenticating to Vault
  # params:
  #   param-something1: "foo"
  # @type: map
  params: {}

  # Headers to be included in all Vault requests.
  # headers:
  #   X-vault-something1: "foo"
  # @type: map
  headers: {}

# Configures a Prometheus ServiceMonitor
telemetry:
  serviceMonitor:
    # The Prometheus operator *must* be installed before enabling this feature,
    # if not the chart will fail to install due to missing CustomResourceDefinitions
    # provided by the operator.
    #
    # Instructions on how to install the Helm chart can be found here:
    #  https://github.com/prometheus-community/helm-charts/tree/main/charts/kube-prometheus-stack
    # More information can be found here:
    #  https://github.com/prometheus-operator/prometheus-operator
    #  https://github.com/prometheus-operator/kube-prometheus

    # Enable deployment of the Vault Secrets Operator ServiceMonitor CustomResource.
    # @type: boolean
    enabled: false

    # Selector labels to add to the ServiceMonitor.
    # When empty, defaults to:
    #  release: prometheus
    # @type: string
    selectors: {}

    # Scheme of the service Prometheus scrapes metrics from. This must match the scheme of the metrics service of VSO
    # @type: string
    scheme: https

    # Port at which Prometheus scrapes metrics. This must match the port of the metrics service of VSO
    # @type: string
    port: https

    # Path at which Prometheus scrapes metrics
    # @type: string
    path: /metrics

    # File Prometheus reads bearer token from for scraping metrics
    # @type: string
    bearerTokenFile: /var/run/secrets/kubernetes.io/serviceaccount/token

    # Interval at which Prometheus scrapes metrics
    # @type: string
    interval: 30s

    # Timeout for Prometheus scrapes
    # @type: string
    scrapeTimeout: 10s

## Used by unit tests, and will not be rendered except when using `helm template`, this can be safely ignored.
tests:
  # @type: boolean
  enabled: true<|MERGE_RESOLUTION|>--- conflicted
+++ resolved
@@ -101,12 +101,8 @@
     # Image sets the repo and tag of the vault-secrets-operator image to use for the controller.
     image:
       repository: hashicorp/vault-secrets-operator
-<<<<<<< HEAD
       pullPolicy: IfNotPresent
-      tag: 0.3.4
-=======
       tag: 0.4.0
->>>>>>> c380b35c
 
     # Configures the client cache which is used by the controller to cache (and potentially persist) vault tokens that
     # are the result of using the VaultAuthMethod. This enables re-use of Vault Tokens
