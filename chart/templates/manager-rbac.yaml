--- conflicted
+++ resolved
@@ -235,8 +235,9 @@
   resources:
   - hcpauths/status
   verbs:
-<<<<<<< HEAD
-    - get
+  - get
+  - patch
+  - update
 - apiGroups:
   - secrets.hashicorp.com
   resources:
@@ -260,8 +261,6 @@
   resources:
   - hcpvaultsecretsapps/status
   verbs:
-=======
->>>>>>> 510c96ae
   - get
   - patch
   - update
