# Copyright (c) HashiCorp, Inc.
# SPDX-License-Identifier: MPL-2.0

apiVersion: rbac.authorization.k8s.io/v1
kind: ClusterRole
metadata:
  name: {{ include "chart.fullname" . }}-manager-role
  labels:
<<<<<<< HEAD
    component: controller-manager
=======
>>>>>>> 6ca77fcd
    app.kubernetes.io/component: controller-manager
  {{- include "chart.labels" . | nindent 4 }}
rules:
- apiGroups:
  - ""
  resources:
  - events
  verbs:
  - create
  - patch
- apiGroups:
  - ""
  resources:
  - secrets
  verbs:
  - create
  - get
  - list
  - patch
  - update
  - watch
- apiGroups:
  - ""
  resources:
  - serviceaccounts
  verbs:
  - get
  - list
  - watch
- apiGroups:
  - ""
  resources:
  - serviceaccounts/token
  verbs:
  - create
  - get
  - list
  - watch
- apiGroups:
  - secrets.hashicorp.com
  resources:
  - vaultauths
  verbs:
  - create
  - delete
  - get
  - list
  - patch
  - update
  - watch
- apiGroups:
  - secrets.hashicorp.com
  resources:
  - vaultauths/finalizers
  verbs:
  - update
- apiGroups:
  - secrets.hashicorp.com
  resources:
  - vaultauths/status
  verbs:
  - get
  - patch
  - update
- apiGroups:
  - secrets.hashicorp.com
  resources:
  - vaultconnections
  verbs:
  - create
  - delete
  - get
  - list
  - patch
  - update
  - watch
- apiGroups:
  - secrets.hashicorp.com
  resources:
  - vaultconnections/finalizers
  verbs:
  - update
- apiGroups:
  - secrets.hashicorp.com
  resources:
  - vaultconnections/status
  verbs:
  - get
  - patch
  - update
- apiGroups:
  - secrets.hashicorp.com
  resources:
  - vaultpkisecrets
  verbs:
  - create
  - delete
  - get
  - list
  - patch
  - update
  - watch
- apiGroups:
  - secrets.hashicorp.com
  resources:
  - vaultpkisecrets/finalizers
  verbs:
  - update
- apiGroups:
  - secrets.hashicorp.com
  resources:
  - vaultpkisecrets/status
  verbs:
  - get
  - patch
  - update
- apiGroups:
  - secrets.hashicorp.com
  resources:
  - vaultstaticsecrets
  verbs:
  - create
  - delete
  - get
  - list
  - patch
  - update
  - watch
- apiGroups:
  - secrets.hashicorp.com
  resources:
  - vaultstaticsecrets/finalizers
  verbs:
  - update
- apiGroups:
  - secrets.hashicorp.com
  resources:
  - vaultstaticsecrets/status
  verbs:
  - get
  - patch
  - update
---
apiVersion: rbac.authorization.k8s.io/v1
kind: ClusterRoleBinding
metadata:
  name: {{ include "chart.fullname" . }}-manager-rolebinding
  labels:
<<<<<<< HEAD
    component: controller-manager
=======
>>>>>>> 6ca77fcd
    app.kubernetes.io/component: controller-manager
  {{- include "chart.labels" . | nindent 4 }}
roleRef:
  apiGroup: rbac.authorization.k8s.io
  kind: ClusterRole
  name: '{{ include "chart.fullname" . }}-manager-role'
subjects:
- kind: ServiceAccount
  name: '{{ include "chart.fullname" . }}-controller-manager'
  namespace: {{ .Release.Namespace }}<|MERGE_RESOLUTION|>--- conflicted
+++ resolved
@@ -6,10 +6,6 @@
 metadata:
   name: {{ include "chart.fullname" . }}-manager-role
   labels:
-<<<<<<< HEAD
-    component: controller-manager
-=======
->>>>>>> 6ca77fcd
     app.kubernetes.io/component: controller-manager
   {{- include "chart.labels" . | nindent 4 }}
 rules:
@@ -158,10 +154,6 @@
 metadata:
   name: {{ include "chart.fullname" . }}-manager-rolebinding
   labels:
-<<<<<<< HEAD
-    component: controller-manager
-=======
->>>>>>> 6ca77fcd
     app.kubernetes.io/component: controller-manager
   {{- include "chart.labels" . | nindent 4 }}
 roleRef:
