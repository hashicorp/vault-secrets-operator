--- conflicted
+++ resolved
@@ -176,7 +176,29 @@
 {{- end -}}
 {{- end -}}
 
-<<<<<<< HEAD
+{{/*
+backOffOnSecretSourceError provides the back-off options for the manager when a
+secret source error occurs.
+*/}}
+{{- define "vso.backOffOnSecretSourceError" -}}
+{{- $opts := list -}}
+{{- with .Values.controller.manager.backOffOnSecretSourceError -}}
+{{- with .initialInterval -}}
+{{- $opts = mustAppend $opts (printf "--back-off-initial-interval=%s" .) -}}
+{{- end -}}
+{{- with .maxInterval -}}
+{{- $opts = mustAppend $opts (printf "--back-off-max-interval=%s" .) -}}
+{{- end -}}
+{{- with .multiplier -}}
+{{- $opts = mustAppend $opts (printf "--back-off-multiplier=%.2f"  (. | float64)) -}}
+{{- end -}}
+{{- with .randomizationFactor -}}
+{{- $opts = mustAppend $opts (printf "--back-off-randomization-factor=%.2f" (. | float64)) -}}
+{{- end -}}
+{{- $opts | toYaml | nindent 8 -}}
+{{- end -}}
+{{- end -}}
+
 {{/*
 aggregateRoleMatchLabelsViewer generates the matchLabels for the viewer cluster roles.
 */}}
@@ -214,28 +236,5 @@
 {{- end -}}
 {{- end -}}
 {{- $ret | toYaml -}}
-=======
-
-{{/*
-backOffOnSecretSourceError provides the back-off options for the manager when a
-secret source error occurs.
-*/}}
-{{- define "vso.backOffOnSecretSourceError" -}}
-{{- $opts := list -}}
-{{- with .Values.controller.manager.backOffOnSecretSourceError -}}
-{{- with .initialInterval -}}
-{{- $opts = mustAppend $opts (printf "--back-off-initial-interval=%s" .) -}}
-{{- end -}}
-{{- with .maxInterval -}}
-{{- $opts = mustAppend $opts (printf "--back-off-max-interval=%s" .) -}}
-{{- end -}}
-{{- with .multiplier -}}
-{{- $opts = mustAppend $opts (printf "--back-off-multiplier=%.2f"  (. | float64)) -}}
-{{- end -}}
-{{- with .randomizationFactor -}}
-{{- $opts = mustAppend $opts (printf "--back-off-randomization-factor=%.2f" (. | float64)) -}}
-{{- end -}}
-{{- $opts | toYaml | nindent 8 -}}
->>>>>>> 92e1eb72
 {{- end -}}
 {{- end -}}