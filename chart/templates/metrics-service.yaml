# Copyright (c) HashiCorp, Inc.
# SPDX-License-Identifier: MPL-2.0

apiVersion: v1
kind: Service
metadata:
  name: {{ include "chart.fullname" . }}-controller-manager-metrics-service
  namespace: {{ .Release.Namespace }}
  labels:
<<<<<<< HEAD
    component: controller-manager
=======
>>>>>>> 6ca77fcd
    app.kubernetes.io/component: controller-manager
    control-plane: controller-manager
  {{- include "chart.labels" . | nindent 4 }}
spec:
  type: {{ .Values.metricsService.type }}
  selector:
    control-plane: controller-manager
  {{- include "chart.selectorLabels" . | nindent 4 }}
  ports:
	{{- .Values.metricsService.ports | toYaml | nindent 2 -}}<|MERGE_RESOLUTION|>--- conflicted
+++ resolved
@@ -7,10 +7,6 @@
   name: {{ include "chart.fullname" . }}-controller-manager-metrics-service
   namespace: {{ .Release.Namespace }}
   labels:
-<<<<<<< HEAD
-    component: controller-manager
-=======
->>>>>>> 6ca77fcd
     app.kubernetes.io/component: controller-manager
     control-plane: controller-manager
   {{- include "chart.labels" . | nindent 4 }}
