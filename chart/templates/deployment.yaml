--- conflicted
+++ resolved
@@ -154,19 +154,14 @@
       containers:
       - name: pre-delete-controller-cleanup
         image: {{ .Values.controller.manager.image.repository }}:{{ .Values.controller.manager.image.tag }}
-<<<<<<< HEAD
         args:
         - --uninstall
         {{- if .Values.controller.manager.clientCache.revokeClientCacheOnUninstall }}
         - --revoke-client-cache
         {{- end }}
         - --pre-delete-hook-timeout-seconds={{ .Values.controller.preDeleteHookTimeoutSeconds }}
-=======
->>>>>>> 8a710f0f
         command:
         - /vault-secrets-operator
-        args:
-        - --finalizer-cleanup=true
         resources: {{- toYaml .Values.controller.manager.resources | nindent 10 }}
       restartPolicy: Never
       {{- if .Values.controller.nodeSelector }}
