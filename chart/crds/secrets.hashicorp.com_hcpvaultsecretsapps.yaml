--- conflicted
+++ resolved
@@ -176,12 +176,8 @@
                           - name
                           type: object
                         type: array
-<<<<<<< HEAD
-=======
                     required:
                     - excludeRaw
-                    - resync
->>>>>>> d796ae49
                     type: object
                   type:
                     description: Type of Kubernetes Secret. Requires Create to be
