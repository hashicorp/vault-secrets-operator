--- conflicted
+++ resolved
@@ -185,11 +185,8 @@
                           type: object
                         type: array
                     required:
-<<<<<<< HEAD
+                    - excludeRaw
                     - resync
-=======
-                    - excludeRaw
->>>>>>> 1f6b2da8
                     type: object
                   type:
                     description: Type of Kubernetes Secret. Requires Create to be
