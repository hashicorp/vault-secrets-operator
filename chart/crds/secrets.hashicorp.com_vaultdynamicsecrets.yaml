--- conflicted
+++ resolved
@@ -179,12 +179,8 @@
                           - name
                           type: object
                         type: array
-<<<<<<< HEAD
-=======
                     required:
                     - excludeRaw
-                    - resync
->>>>>>> d796ae49
                     type: object
                   type:
                     description: Type of Kubernetes Secret. Requires Create to be
