--- conflicted
+++ resolved
@@ -23,12 +23,8 @@
 VAULT_IMAGE_TAG ?= latest
 VAULT_IMAGE_REPO ?=
 K8S_VAULT_NAMESPACE ?= vault
-<<<<<<< HEAD
 K8S_VAULT_SERVICE_ACCOUNT ?= vault
-KIND_K8S_VERSION ?= v1.27.3
-=======
 KIND_K8S_VERSION ?= v1.28.0
->>>>>>> 6e53d718
 VAULT_HELM_VERSION ?= 0.25.0
 # Root directory to export kind cluster logs after each test run.
 EXPORT_KIND_LOGS_ROOT ?=
