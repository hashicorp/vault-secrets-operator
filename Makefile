# VERSION defines the project version for the bundle.
# Update this value when you upgrade the version of your project.
# To re-generate a bundle for another specific version without changing the standard setup, you can:
# - use the VERSION as arg of the bundle target (e.g make bundle VERSION=0.0.2)
# - use environment variables to overwrite this value (e.g export VERSION=0.0.2)
VERSION ?= 0.0.0-dev

GO_VERSION = $(shell cat .go-version)

CONFIG_MANAGER_DIR ?= config/manager
KUSTOMIZE_BUILD_DIR ?= config/default

VAULT_IMAGE_TAG ?= latest
VAULT_IMAGE_REPO ?=
K8S_VAULT_NAMESPACE ?= vault
KIND_K8S_VERSION ?= v1.25.3
VAULT_HELM_VERSION ?= 0.23.0
# Root directory to export kind cluster logs after each test run.
EXPORT_KIND_LOGS_ROOT ?=

TERRAFORM_VERSION ?= 1.3.7
GOFUMPT_VERSION ?= v0.4.0
HELMIFY_VERSION ?= v0.3.22
COPYWRITE_VERSION ?= 0.16.3

TESTCOUNT ?= 1
TESTARGS ?= -test.v -count=$(TESTCOUNT)

# Run integration tests against a Helm installed Operator
TEST_WITH_HELM ?=

# Suppress the output from terraform when running the integration tests.
SUPPRESS_TF_OUTPUT ?=
# Skip the integration test cleanup.
SKIP_CLEANUP ?=
# The number of k8s secrets to create in the VaultDynamicSecret's integration tests.
K8S_DB_SECRET_COUNT ?=


# CHANNELS define the bundle channels used in the bundle.
# Add a new line here if you would like to change its default config. (E.g CHANNELS = "candidate,fast,stable")
# To re-generate a bundle for other specific channels without changing the standard setup, you can:
# - use the CHANNELS as arg of the bundle target (e.g make bundle CHANNELS=candidate,fast,stable)
# - use environment variables to overwrite this value (e.g export CHANNELS="candidate,fast,stable")
ifneq ($(origin CHANNELS), undefined)
BUNDLE_CHANNELS := --channels=$(CHANNELS)
endif

# DEFAULT_CHANNEL defines the default channel used in the bundle.
# Add a new line here if you would like to change its default config. (E.g DEFAULT_CHANNEL = "stable")
# To re-generate a bundle for any other default channel without changing the default setup, you can:
# - use the DEFAULT_CHANNEL as arg of the bundle target (e.g make bundle DEFAULT_CHANNEL=stable)
# - use environment variables to overwrite this value (e.g export DEFAULT_CHANNEL="stable")
ifneq ($(origin DEFAULT_CHANNEL), undefined)
BUNDLE_DEFAULT_CHANNEL := --default-channel=$(DEFAULT_CHANNEL)
endif
BUNDLE_METADATA_OPTS ?= $(BUNDLE_CHANNELS) $(BUNDLE_DEFAULT_CHANNEL)

# IMAGE_TAG_BASE defines the docker.io namespace and part of the image name for remote images.
# This variable is used to construct full image tags for bundle and catalog images.
#
# For example, running 'make bundle-build bundle-push catalog-build catalog-push' will build and push both
# hashicorp.com/vault-secrets-operator-bundle:$VERSION and hashicorp.com/vault-secrets-operator-catalog:$VERSION.
IMAGE_TAG_BASE ?= hashicorp/vault-secrets-operator

# BUNDLE_IMG defines the image:tag used for the bundle.
# You can use it as an arg. (E.g make bundle-build BUNDLE_IMG=<some-registry>/<project-name-bundle>:<tag>)
BUNDLE_IMG ?= $(IMAGE_TAG_BASE)-bundle:v$(VERSION)

# BUNDLE_GEN_FLAGS are the flags passed to the operator-sdk generate bundle command
BUNDLE_GEN_FLAGS ?= -q --overwrite --version $(VERSION) $(BUNDLE_METADATA_OPTS)

# USE_IMAGE_DIGESTS defines if images are resolved via tags or digests
# You can enable this value if you would like to use SHA Based Digests
# To enable set flag to true
USE_IMAGE_DIGESTS ?= false
ifeq ($(USE_IMAGE_DIGESTS), true)
	BUNDLE_GEN_FLAGS += --use-image-digests
endif

# Image URL to use all building/pushing image targets
IMG ?= $(IMAGE_TAG_BASE):$(VERSION)

# Default path to saving and loading the Docker image for IMG.
IMAGE_ARCHIVE_FILE ?= $(BUILD_DIR)/$(subst /,_,$(IMAGE_TAG_BASE))-$(VERSION).tar

# ENVTEST_K8S_VERSION refers to the version of kubebuilder assets to be downloaded by envtest binary.
ENVTEST_K8S_VERSION = 1.24.1

# Kind cluster name
KIND_CLUSTER_NAME ?= vault-secrets-operator
# Kind cluster context
KIND_CLUSTER_CONTEXT ?= kind-$(KIND_CLUSTER_NAME)
# Kind config file
KIND_CONFIG_FILE ?= $(INTEGRATION_TEST_ROOT)/kind/config.yaml

# Operator namespace as configured in $(KUSTOMIZE_BUILD_DIR)/kustomization.yaml
OPERATOR_NAMESPACE ?= vault-secrets-operator-system

# Run tests against Vault enterprise when true.
VAULT_ENTERPRISE ?= false
# The vault license.
_VAULT_LICENSE ?=

# root directory for all integration tests
INTEGRATION_TEST_ROOT = ./test/integration

# directory containing Kubernetes patches to be applied after Vault is been brought up in K8s.
VAULT_PATCH_ROOT = $(INTEGRATION_TEST_ROOT)/vault

TF_INFRA_SRC_DIR ?= $(INTEGRATION_TEST_ROOT)/infra
TF_VAULT_STATE_DIR ?= $(TF_INFRA_SRC_DIR)/state

<<<<<<< HEAD
TF_GKE_DIR ?= $(INTEGRATION_TEST_ROOT)/infra/gke
=======
# directory for eks infrastructure for running tests
TF_EKS_DIR ?= $(INTEGRATION_TEST_ROOT)/infra/eks
>>>>>>> 8fddc096

BUILD_DIR = dist
BIN_NAME = vault-secrets-operator
GOOS ?= linux
GOARCH ?= amd64

# Get the currently used golang install path (in GOPATH/bin, unless GOBIN is set)
ifeq (,$(shell go env GOBIN))
GOBIN=$(shell go env GOPATH)/bin
else
GOBIN=$(shell go env GOBIN)
endif

# Setting SHELL to bash allows bash commands to be executed by recipes.
# This is a requirement for 'setup-envtest.sh' in the test target.
# Options are set to exit when a recipe line exits non-zero or a piped command fails.
SHELL = /usr/bin/env bash -o pipefail
.SHELLFLAGS = -ec

.PHONY: all
all: build

##@ General

# The help target prints out all targets with their descriptions organized
# beneath their categories. The categories are represented by '##@' and the
# target descriptions by '##'. The awk commands is responsible for reading the
# entire set of makefiles included in this invocation, looking for lines of the
# file as xyz: ## something, and then pretty-format the target and help. Then,
# if there's a line with ##@ something, that gets pretty-printed as a category.
# More info on the usage of ANSI control characters for terminal formatting:
# https://en.wikipedia.org/wiki/ANSI_escape_code#SGR_parameters
# More info on the awk command:
# http://linuxcommand.org/lc3_adv_awk.php

.PHONY: help
help: ## Display this help.
	@awk 'BEGIN {FS = ":.*##"; printf "\nUsage:\n  make \033[36m<target>\033[0m\n"} /^[a-zA-Z_0-9-]+:.*?##/ { printf "  \033[36m%-15s\033[0m %s\n", $$1, $$2 } /^##@/ { printf "\n\033[1m%s\033[0m\n", substr($$0, 5) } ' $(MAKEFILE_LIST)

##@ Development

.PHONY: manifests
manifests: copywrite controller-gen ## Generate WebhookConfiguration, ClusterRole and CustomResourceDefinition objects.
	$(CONTROLLER_GEN) rbac:roleName=manager-role crd webhook paths="./..." output:crd:artifacts:config=config/crd/bases
	@$(COPYWRITE) headers &> /dev/null

.PHONY: generate
generate: copywrite controller-gen ## Generate code containing DeepCopy, DeepCopyInto, and DeepCopyObject method implementations.
	$(CONTROLLER_GEN) object:headerFile="hack/boilerplate.go.txt" paths="./..."
	@$(COPYWRITE) headers &> /dev/null

.PHONY: fmt
fmt: gofumpt ## Run gofumpt against code.
	$(GOFUMPT) -l -w -extra .

.PHONY: check-fmt
check-fmt: gofumpt go-version-check ## Check formatting
	@sh -c $(CURDIR)/scripts/goversioncheck.sh
	@GOFUMPT_BIN=$(GOFUMPT) $(CURDIR)/scripts/gofmtcheck.sh $(CURDIR)

.PHONY: go-version-check
go-version-check: ## Check formatting
	@sh -c $(CURDIR)/scripts/goversioncheck.sh

.PHONY: tffmt
fmttf: terraform ## Run gofumpt against code.
	$(TERRAFORM) fmt -recursive -write=true

.PHONY: check-tffmt
check-tffmt: terraform ## Check formatting
	@TERRAFORM_BIN=$(TERRAFORM) $(CURDIR)/scripts/tffmtcheck.sh $(CURDIR)

.PHONY: vet
vet: go-version-check ## Run go vet against code.
	go vet ./...

.PHONY: test
test: manifests generate fmt vet envtest ## Run tests.
	KUBEBUILDER_ASSETS="$(shell $(ENVTEST) use $(ENVTEST_K8S_VERSION) -p path)" go test ./... $(TESTARGS) -coverprofile cover.out

##@ Build

.PHONY: build
build: generate fmt vet ## Build manager binary.
	go build \
    	-ldflags "${LD_FLAGS} $(shell ./scripts/ldflags-version.sh)" \
		-o bin/vault-secrets-operator main.go

.PHONY: run
run: manifests generate fmt vet ## Run a controller from your host.
	go run ./main.go

.PHONY: docker-build
docker-build: test ## Build docker image with the manager.
	docker build -t $(IMG) . --target=dev \
	--build-arg GOOS=$(GOOS) \
	--build-arg GOARCH=$(GOARCH) \
	--build-arg GO_VERSION=$(shell cat .go-version) \
	--build-arg LD_FLAGS="$(shell GOOS=$(GOOS) GOARCH=$(GOARCH) ./scripts/ldflags-version.sh)"

.PHONY: docker-image-save
docker-image-save: ##
	docker image save --output $(IMAGE_ARCHIVE_FILE) $(IMG)

.PHONY: docker-image-load
docker-image-load:  ##
	docker image load --input $(IMAGE_ARCHIVE_FILE)

.PHONY: docker-push
docker-push: ## Push docker image with the manager.
	docker push $(IMG)

##@ CI

.PHONY: ci-build
ci-build: ## Build operator binary (without generating assets).
	CGO_ENABLED=0 GOOS=$(GOOS) GOARCH=$(GOARCH) go build \
		-ldflags "${LD_FLAGS} $(shell GOOS=$(GOOS) GOARCH=$(GOARCH) ./scripts/ldflags-version.sh)" \
		-a \
		-o $(BUILD_DIR)/$(BIN_NAME) \
		.

# TODO: this does not work on arm64 build machines.
.PHONY: ci-docker-build
ci-docker-build: ## Build docker image with the operator (without generating assets)
	mkdir -p $(BUILD_DIR)/$(GOOS)/$(GOARCH)
	cp $(BUILD_DIR)/$(BIN_NAME) $(BUILD_DIR)/$(GOOS)/$(GOARCH)/$(BIN_NAME)
	docker build -t $(IMG) . --target release-default --build-arg GO_VERSION=$(shell cat .go-version)

.PHONY: ci-test
ci-test: vet envtest ## Run tests in CI (without generating assets)
	KUBEBUILDER_ASSETS="$(shell $(ENVTEST) use $(ENVTEST_K8S_VERSION) -p path)" go test ./... $(TESTARGS) -coverprofile cover.out

.PHONY: integration-test
integration-test:  setup-vault ## Run integration tests for Vault OSS
	cd $(CONFIG_MANAGER_DIR) && $(KUSTOMIZE) edit set image controller=$(IMG)
	SUPPRESS_TF_OUTPUT=$(SUPPRESS_TF_OUTPUT) SKIP_CLEANUP=$(SKIP_CLEANUP) OPERATOR_NAMESPACE=$(OPERATOR_NAMESPACE) \
	OPERATOR_IMAGE_REPO=$(IMAGE_TAG_BASE) OPERATOR_IMAGE_TAG=$(VERSION) \
    INTEGRATION_TESTS=true KIND_CLUSTER_NAME=$(KIND_CLUSTER_NAME) KIND_CLUSTER_CONTEXT=$(KIND_CLUSTER_CONTEXT) CGO_ENABLED=0 \
	go test github.com/hashicorp/vault-secrets-operator/test/integration/... $(TESTARGS) -timeout=30m

.PHONY: integration-test-helm
integration-test-helm: setup-integration-test ## Run integration tests for Vault OSS
	$(MAKE) integration-test TEST_WITH_HELM=true

.PHONY: integration-test-helm-ent
integration-test-helm-ent: ## Run integration tests for Vault Enterprise
	$(MAKE) integration-test TEST_WITH_HELM=true VAULT_ENTERPRISE=true ENT_TESTS=$(VAULT_ENTERPRISE)

.PHONY: integration-test-ent
integration-test-ent: ## Run integration tests for Vault Enterprise
	$(MAKE) integration-test VAULT_ENTERPRISE=true ENT_TESTS=$(VAULT_ENTERPRISE)

.PHONY: integration-test-both
integration-test-both: ## Run integration tests against Vault Enterprise and Vault OSS
	$(MAKE) integration-test VAULT_ENTERPRISE=true ENT_TESTS=$(VAULT_ENTERPRISE)
	$(MAKE) integration-test

.PHONY: setup-kind
setup-kind: ## create a kind cluster for running the acceptance tests locally
	kind get clusters | grep --silent "^$(KIND_CLUSTER_NAME)$$" || \
	kind create cluster \
		--wait=5m \
		--image kindest/node:$(KIND_K8S_VERSION) \
		--name $(KIND_CLUSTER_NAME)  \
		--config $(KIND_CONFIG_FILE)
	kubectl config use-context $(KIND_CLUSTER_CONTEXT)

.PHONY: delete-kind
delete-kind: ## delete the kind cluster
	kind delete cluster --name $(KIND_CLUSTER_NAME) || true
	find $(INTEGRATION_TEST_ROOT)/infra -type f -name '*tfstate*' | xargs rm &> /dev/null || true

.PHONY: setup-integration-test
## Create Vault inside the cluster
setup-integration-test: setup-vault ## Deploy Vault Enterprise for integration testing

.PHONY: setup-vault
setup-vault: terraform kustomize set-vault-license ## Deploy Vault for integration testing
	@mkdir -p $(TF_VAULT_STATE_DIR)
ifeq ($(VAULT_ENTERPRISE), true)
    ## ensure that the license is *not* emitted to the console
	@echo "vault_license = \"$(_VAULT_LICENSE)\"" > $(TF_VAULT_STATE_DIR)/license.auto.tfvars
ifdef VAULT_IMAGE_REPO
	$(eval EXTRA_VARS=-var vault_image_repo_ent=$(VAULT_IMAGE_REPO))
endif
else ifdef VAULT_IMAGE_REPO
	$(eval EXTRA_VARS=-var vault_image_repo=$(VAULT_IMAGE_REPO))
endif
	@rm -f $(TF_VAULT_STATE_DIR)/*.tf
	cp -v $(TF_INFRA_SRC_DIR)/*.tf $(TF_VAULT_STATE_DIR)/.
	$(TERRAFORM) -chdir=$(TF_VAULT_STATE_DIR) init -upgrade
	$(TERRAFORM) -chdir=$(TF_VAULT_STATE_DIR) apply -auto-approve \
		-var vault_enterprise=$(VAULT_ENTERPRISE) \
		-var vault_image_tag=$(VAULT_IMAGE_TAG) \
		-var k8s_namespace=$(K8S_VAULT_NAMESPACE) \
		-var k8s_config_context=$(KIND_CLUSTER_CONTEXT) \
		$(EXTRA_VARS) || exit 1 \
	rm -f $(TF_VAULT_STATE_DIR)/*.tfvars
	K8S_VAULT_NAMESPACE=$(K8S_VAULT_NAMESPACE) $(VAULT_PATCH_ROOT)/patch-vault.sh

.PHONY: setup-integration-test-ent
## Create Vault inside the cluster
setup-integration-test-ent: setup-vault-ent ## Deploy Vault Enterprise for integration testing

.PHONY: setup-vault-ent
## Create Vault inside the cluster
setup-vault-ent: ## Deploy Vault Enterprise for integration testing
	$(MAKE) setup-vault VAULT_ENTERPRISE=true

.PHONY: set-vault-license
set-vault-license:
ifeq ($(VAULT_ENTERPRISE), true)
ifdef VAULT_LICENSE_CI
	@echo Getting license from VAULT_LICENSE_CI
	$(eval _VAULT_LICENSE=$(shell printenv VAULT_LICENSE_CI))
else ifdef VAULT_LICENSE
	@echo Getting license from VAULT_LICENSE
	$(eval _VAULT_LICENSE=$(shell printenv VAULT_LICENSE))
else ifdef VAULT_LICENSE_PATH
	@echo Getting license from VAULT_LICENSE_PATH
	$(eval _VAULT_LICENSE=$(shell cat $(VAULT_LICENSE_PATH)))
	@test -n "$(_VAULT_LICENSE)" || ( echo vault license is empty; exit 1)
else
	$(error no valid vault license source provided, choices are VAULT_LICENSE_CI, VAULT_LICENSE, VAULT_LICENSE_PATH)
endif
endif

.PHONY: ci-deploy
ci-deploy: kustomize ## Deploy controller to the K8s cluster (without generating assets)
	cd $(CONFIG_MANAGER_DIR) && $(KUSTOMIZE) edit set image controller=$(IMG)
	$(KUSTOMIZE) build $(KUSTOMIZE_BUILD_DIR) | kubectl apply -f -

.PHONY: ci-deploy-kind
ci-deploy-kind: load-docker-image ## Deploy controller to the K8s cluster (without generating assets)

.PHONY: load-docker-image
load-docker-image: kustomize ## Deploy controller to the K8s cluster (without generating assets)
	kind load docker-image --name $(KIND_CLUSTER_NAME) $(IMG)

.PHONY: teardown-integration-test
teardown-integration-test: ignore-not-found = true
teardown-integration-test: undeploy ## Teardown the integration test setup
	$(TERRAFORM) -chdir=$(TF_VAULT_STATE_DIR) destroy -auto-approve \
		-var k8s_config_context=$(KIND_CLUSTER_CONTEXT) \
		-var vault_enterprise=$(VAULT_ENTERPRISE) \
		-var vault_license=ignored && \
	rm -rf $(TF_VAULT_STATE_DIR)

##@ Generate Helm Chart
### Helmify regenerates the CRDs and copies them into the chart dir.
### NOTE: It will overwrite the existing templates dir so we have a TODO to figure out if there
### is a way to track diffs, or just do not commit the changes to the templates directory when
### regenerating the CRDs from the config directory.
.PHONY: helm-chart
helm-chart: manifests kustomize helmify
	$(KUSTOMIZE) build $(KUSTOMIZE_BUILD_DIR) | $(HELMIFY) -crd-dir

.PHONY: unit-test
unit-test: ## Run unit tests for the helm chart
	PATH="$(CURDIR)/scripts:$(PATH)" bats test/unit/

<<<<<<< HEAD
##@ GKE
.PHONY: create-gke
create-gke: ## Create a new GKE cluster
	$(TERRAFORM) -chdir=$(TF_GKE_DIR) init -upgrade
	$(TERRAFORM) -chdir=$(TF_GKE_DIR) apply -auto-approve
	$(GCLOUD) container clusters get-credentials $$($(TERRAFORM) -chdir=$(TF_GKE_DIR) output -raw kubernetes_cluster_name) \
	--region $$($(TERRAFORM) -chdir=$(TF_GKE_DIR) output -raw region)

# Currently only supports amd64
.PHONY: ci-gar-build-push
ci-gar-build-push: ## Build the operator image and push it to the GAR repository
	@$(eval GCP_REGION := $(shell $(TERRAFORM) -chdir=$(TF_GKE_DIR) output -raw region))
	@$(eval GCP_PROJ_ID := $(shell $(TERRAFORM) -chdir=$(TF_GKE_DIR) output -raw project_id))
	@$(eval GCP_GAR_NAME := $(shell $(TERRAFORM) -chdir=$(TF_GKE_DIR) output -raw gar_name))
	@$(eval IMAGE_TAG_BASE := $(GCP_REGION)-docker.pkg.dev/$(GCP_PROJ_ID)/$(GCP_GAR_NAME)/$(BIN_NAME))
	@$(eval IMG := $(IMAGE_TAG_BASE):$(VERSION))
	$(MAKE) ci-build ci-docker-build
	$(GCLOUD) auth configure-docker $(GCP_REGION)-docker.pkg.dev
	docker push $(IMG)

.PHONY: integration-test-gke
integration-test-gke: ## Run integration tests in the GKE cluster
	$(eval CLUSTER_NAME := $(shell $(TERRAFORM) -chdir=$(TF_GKE_DIR) output -raw kubernetes_cluster_name))
	$(eval KIND_CLUSTER_CONTEXT := $(shell kubectl config get-contexts --no-headers | grep $(CLUSTER_NAME) | awk '{print $$2}'))
	$(MAKE) port-forward &
	$(MAKE) integration-test KIND_CLUSTER_CONTEXT=$(KIND_CLUSTER_CONTEXT) IMAGE_TAG_BASE=$(IMAGE_TAG_BASE) IMG=$(IMG)

.PHONY: destroy-gke
destroy-gke: ## Destroy the GKE cluster
	$(TERRAFORM) -chdir=$(TF_GKE_DIR) destroy -auto-approve
=======
##@ EKS
.PHONY: create-eks
create-eks: ## Create a new EKS cluster
	$(TERRAFORM) -chdir=$(TF_EKS_DIR) init -upgrade
	$(TERRAFORM) -chdir=$(TF_EKS_DIR) apply -auto-approve
	$(AWS) eks --region $$($(TERRAFORM) -chdir=$(TF_EKS_DIR) output -raw region) update-kubeconfig \
    --name $$($(TERRAFORM) -chdir=$(TF_EKS_DIR) output -raw cluster_name)

.PHONY: port-forward
port-forward:
	@if lsof -Pi :38300 -sTCP:LISTEN -t >/dev/null ; then \
	    echo "Port 38300 is already in use, please free it up and try again."; \
	else \
	    echo "Starting port forwarding..."; \
	    bash -c 'trap exit SIGINT; while true; do kubectl port-forward -n $(K8S_VAULT_NAMESPACE) statefulset/vault 38300:8200; done'; \
	fi

# Currently only supports amd64
.PHONY: ci-ecr-build-push
ci-ecr-build-push: ## Build the operator image and push it to the ECR repository
	@$(eval IMG := $(shell $(TERRAFORM) -chdir=$(TF_EKS_DIR) output -raw ecr_url):$(VERSION))
	$(MAKE) ci-build ci-docker-build IMG=$(IMG)
	$(AWS) ecr get-login-password --region $$($(TERRAFORM) -chdir=$(TF_EKS_DIR) output -raw region) | docker login --username AWS --password-stdin $$($(TERRAFORM) -chdir=$(TF_EKS_DIR) output -raw ecr_url)
	docker push $(IMG)

.PHONY: integration-test-eks
integration-test-eks: ## Run integration tests in the EKS cluster
	@$(eval KIND_CLUSTER_CONTEXT := $(shell $(TERRAFORM) -chdir=$(TF_EKS_DIR) output -raw cluster_arn))
	@$(eval IMAGE_TAG_BASE := $(shell $(TERRAFORM) -chdir=$(TF_EKS_DIR) output -raw ecr_url))
	$(MAKE) port-forward &
	$(MAKE) integration-test KIND_CLUSTER_CONTEXT=$(KIND_CLUSTER_CONTEXT) IMAGE_TAG_BASE=$(IMAGE_TAG_BASE) IMG=$(IMAGE_TAG_BASE):$(VERSION)

.PHONY: ci-ecr-delete
ci-ecr-delete: ## Delete the ECR repository
	@$(eval AWS_REGION := $(shell $(TERRAFORM) -chdir=$(TF_EKS_DIR) output -raw region))
	@$(eval ECR_REPO_NAME := $(shell $(TERRAFORM) -chdir=$(TF_EKS_DIR) output -raw ecr_name))
	$(AWS) ecr batch-delete-image --region $(AWS_REGION) --repository-name $(ECR_REPO_NAME) --image-ids imageTag="$(VERSION)" || true;

.PHONY: destroy-eks
destroy-eks: ## Destroy the EKS cluster
	$(TERRAFORM) -chdir=$(TF_EKS_DIR) destroy -auto-approve
>>>>>>> 8fddc096

##@ Deployment

ifndef ignore-not-found
  ignore-not-found = false
endif

.PHONY: install
install: manifests kustomize ## Install CRDs into the K8s cluster specified in ~/.kube/config.
	$(KUSTOMIZE) build config/crd | kubectl apply -f -

.PHONY: uninstall
uninstall: manifests kustomize ## Uninstall CRDs from the K8s cluster specified in ~/.kube/config. Call with ignore-not-found=true to ignore resource not found errors during deletion.
	$(KUSTOMIZE) build config/crd | kubectl delete --ignore-not-found=$(ignore-not-found) -f -

.PHONY: deploy
deploy: manifests kustomize ## Deploy controller to the K8s cluster specified in ~/.kube/config.
	cd $(CONFIG_MANAGER_DIR) && $(KUSTOMIZE) edit set image controller=$(IMG)
	$(KUSTOMIZE) build $(KUSTOMIZE_BUILD_DIR) | kubectl apply -f -

.PHONY: undeploy
undeploy: ## Undeploy controller from the K8s cluster specified in ~/.kube/config. Call with ignore-not-found=true to ignore resource not found errors during deletion.
	$(KUSTOMIZE) build $(KUSTOMIZE_BUILD_DIR) | kubectl delete --ignore-not-found=$(ignore-not-found) -f -

.PHONY: deploy-kind
deploy-kind: manifests kustomize load-docker-image deploy ## Deploy controller to the K8s cluster specified in ~/.kube/config.

.PHONY: delete-operator-pod
delete-operator-pod:
	kubectl -n $(OPERATOR_NAMESPACE) delete pod  -l control-plane=controller-manager

.PHONY: rollout-restart-operator
rollout-restart-operator:
	kubectl -n $(OPERATOR_NAMESPACE) rollout restart deployment -l control-plane=controller-manager

.PHONY: build-deploy-kind
build-deploy-kind:
	$(MAKE) generate manifests docker-build deploy-kind delete-operator-pod

##@ Build Dependencies

## Location to install dependencies to
LOCALBIN ?= $(shell pwd)/bin
$(LOCALBIN):
	mkdir -p $(LOCALBIN)

## Tool Binaries
KUSTOMIZE ?= $(LOCALBIN)/kustomize
CONTROLLER_GEN ?= $(LOCALBIN)/controller-gen
ENVTEST ?= $(LOCALBIN)/setup-envtest

## Tool Versions
KUSTOMIZE_VERSION ?= v4.5.7
CONTROLLER_TOOLS_VERSION ?= v0.11.1

KUSTOMIZE_INSTALL_SCRIPT ?= "./hack/install_kustomize.sh"
.PHONY: kustomize
kustomize: $(KUSTOMIZE) ## Download kustomize locally if necessary.
$(KUSTOMIZE): $(LOCALBIN)
	test -s $(LOCALBIN)/kustomize || $(KUSTOMIZE_INSTALL_SCRIPT) $(subst v,,$(KUSTOMIZE_VERSION)) $(LOCALBIN)

.PHONY: controller-gen
controller-gen: $(CONTROLLER_GEN) go-version-check ## Download controller-gen locally if necessary.
$(CONTROLLER_GEN): $(LOCALBIN)
	GOBIN=$(LOCALBIN) go install sigs.k8s.io/controller-tools/cmd/controller-gen@$(CONTROLLER_TOOLS_VERSION)

.PHONY: envtest
envtest: $(ENVTEST) ## Download envtest-setup locally if necessary.
$(ENVTEST): $(LOCALBIN)
	GOBIN=$(LOCALBIN) go install sigs.k8s.io/controller-runtime/tools/setup-envtest@latest

.PHONY: bundle
bundle: manifests kustomize ## Generate bundle manifests and metadata, then validate generated files.
	operator-sdk generate kustomize manifests -q
	cd $(CONFIG_MANAGER_DIR) && $(KUSTOMIZE) edit set image controller=$(IMG)
	$(KUSTOMIZE) build config/manifests | operator-sdk generate bundle $(BUNDLE_GEN_FLAGS)
	operator-sdk bundle validate ./bundle

.PHONY: bundle-build
bundle-build: ## Build the bundle image.
	docker build -f bundle.Dockerfile -t $(BUNDLE_IMG) .

.PHONY: bundle-push
bundle-push: ## Push the bundle image.
	$(MAKE) docker-push IMG=$(BUNDLE_IMG)

<<<<<<< HEAD
.PHONY: gcloud
GCLOUD = ./bin/gcloud
gcloud: ## Download gcloud cli locally if necessary.
ifeq (,$(wildcard $(GCLOUD)))
ifeq (,$(shell which $(notdir $(GCLOUD)) 2>/dev/null))
	@{ \
	set -e ;\
	mkdir -p $(dir $(GCLOUD)) ;\
	OS=$(shell go env GOOS) && ARCH=$(shell go env GOARCH) && \
	curl -sfSLo $(GCLOUD).tar.gz https://dl.google.com/dl/cloudsdk/channels/rapid/downloads/google-cloud-sdk-361.0.0-$${OS}-$${ARCH}.tar.gz ; \
	tar -xvf $(GCLOUD).tar.gz -C $(dir $(GCLOUD)) --strip-components=1 google-cloud-sdk/bin/gcloud ;\
	rm -f $(GCLOUD).tar.gz ; \
	}
else
GCLOUD = $(shell which gcloud)
=======
.PHONY: aws
AWS = ./bin/aws
aws: ## Download aws cli locally if necessary.
ifeq (,$(wildcard $(AWS)))
ifeq (,$(shell which $(notdir $(AWS)) 2>/dev/null))
	@{ \
	set -e ;\
	mkdir -p $(dir $(AWS)) ;\
	OS=$(shell go env GOOS) && ARCH=$(shell go env GOARCH) && \
	curl -sfSLo $(AWS).zip https://awscli.amazonaws.com/awscli-exe-$${OS}-$${ARCH}.zip -o "awscliv2.zip" ; \
	unzip awscliv2.zip -d $(dir $(AWS)) $(notdir $(AWS)) ;\
	rm -f awscliv2.zip ; \
	}
else
AWS = $(shell which aws)
>>>>>>> 8fddc096
endif
endif

.PHONY: opm
OPM = ./bin/opm
opm: ## Download opm locally if necessary.
ifeq (,$(wildcard $(OPM)))
ifeq (,$(shell which opm 2>/dev/null))
	@{ \
	set -e ;\
	mkdir -p $(dir $(OPM)) ;\
	OS=$(shell go env GOOS) && ARCH=$(shell go env GOARCH) && \
	curl -sSLo $(OPM) https://github.com/operator-framework/operator-registry/releases/download/v1.23.0/$${OS}-$${ARCH}-opm ;\
	chmod +x $(OPM) ;\
	}
else
OPM = $(shell which opm)
endif
endif

.PHONY: terraform
TERRAFORM = ./bin/terraform
terraform: ## Download terraform locally if necessary.
ifeq (,$(wildcard $(TERRAFORM)))
ifeq (,$(shell which $(notdir $(TERRAFORM)) 2>/dev/null))
	@{ \
	set -e ;\
	mkdir -p $(dir $(TERRAFORM)) ;\
	OS=$(shell go env GOOS) && ARCH=$(shell go env GOARCH) && \
	curl -sfSLo $(TERRAFORM).zip https://releases.hashicorp.com/terraform/$(TERRAFORM_VERSION)/terraform_$(TERRAFORM_VERSION)_$${OS}_$${ARCH}.zip ; \
	unzip $(TERRAFORM).zip -d $(dir $(TERRAFORM)) $(notdir $(TERRAFORM)) ;\
	rm -f $(TERRAFORM).zip ; \
	}
else
TERRAFORM = $(shell which terraform)
endif
endif

.PHONY: gofumpt
GOFUMPT = ./bin/gofumpt
gofumpt: ## Download gofumpt locally if necessary.
ifeq (,$(wildcard $(GOFUMPT)))
ifeq (,$(shell which $(notdir $(GOFUMPT)) 2>/dev/null))
	@{ \
	set -e ;\
	mkdir -p $(dir $(GOFUMPT)) ;\
	OS=$(shell go env GOOS) && ARCH=$(shell go env GOARCH) && \
	curl -sfSLo $(GOFUMPT) https://github.com/mvdan/gofumpt/releases/download/$(GOFUMPT_VERSION)/gofumpt_$(GOFUMPT_VERSION)_$${OS}_$${ARCH} ; \
	chmod +x $(GOFUMPT) ; \
	}
else
GOFUMPT = $(shell which gofumpt)
endif
endif

HELMIFY = ./bin/helmify
helmify: ## Download helmify locally if necessary.
ifeq (,$(wildcard $(HELMIFY)))
ifeq (,$(shell which $(notdir $(HELMIFY)) 2>/dev/null))
	@{ \
	GOBIN=${LOCALBIN} go install github.com/arttor/helmify/cmd/helmify@${HELMIFY_VERSION} ;\
	}
else
HELMIFY = $(shell which helmify)
endif
endif

.PHONY: copywrite
copywrite: ## Download copywrite locally if necessary.
	@./hack/install_copywrite.sh
	$(eval COPYWRITE=./bin/copywrite)

# A comma-separated list of bundle images (e.g. make catalog-build BUNDLE_IMGS=example.com/operator-bundle:v0.1.0,example.com/operator-bundle:v0.2.0).
# These images MUST exist in a registry and be pull-able.
BUNDLE_IMGS ?= $(BUNDLE_IMG)

# The image tag given to the resulting catalog image (e.g. make catalog-build CATALOG_IMG=example.com/operator-catalog:v0.2.0).
CATALOG_IMG ?= $(IMAGE_TAG_BASE)-catalog:v$(VERSION)

# Set CATALOG_BASE_IMG to an existing catalog image tag to add $BUNDLE_IMGS to that image.
ifneq ($(origin CATALOG_BASE_IMG), undefined)
FROM_INDEX_OPT := --from-index $(CATALOG_BASE_IMG)
endif

# Build a catalog image by adding bundle images to an empty catalog using the operator package manager tool, 'opm'.
# This recipe invokes 'opm' in 'semver' bundle add mode. For more information on add modes, see:
# https://github.com/operator-framework/community-operators/blob/7f1438c/docs/packaging-operator.md#updating-your-existing-operator
.PHONY: catalog-build
catalog-build: opm ## Build a catalog image.
	$(OPM) index add --container-tool docker --mode semver --tag $(CATALOG_IMG) --bundles $(BUNDLE_IMGS) $(FROM_INDEX_OPT)

# Push the catalog image.
.PHONY: catalog-push
catalog-push: ## Push a catalog image.
	$(MAKE) docker-push IMG=$(CATALOG_IMG)

.PHONY: build-diags
build-diags:
	./scripts/build-diags.sh

.PHONY: clean
clean:
	rm -rf build


# Generate Helm reference docs from values.yaml and update Vault website.
# Usage: make gen-helm-docs vault=<path-to-vault-repo>.
# If not options are given, the local copy of docs/helm.mdx will be updated, which can
# be used to submit a PR to vault docs.
# Adapted from https://github.com/hashicorp/consul-k8s/tree/main/hack/helm-reference-gen
gen-helm-docs:
	@cd hack/helm-reference-gen; go run ./... --vault=$(vault)<|MERGE_RESOLUTION|>--- conflicted
+++ resolved
@@ -111,12 +111,9 @@
 TF_INFRA_SRC_DIR ?= $(INTEGRATION_TEST_ROOT)/infra
 TF_VAULT_STATE_DIR ?= $(TF_INFRA_SRC_DIR)/state
 
-<<<<<<< HEAD
+# directory for cloud hosted k8s infrastructure for running tests
 TF_GKE_DIR ?= $(INTEGRATION_TEST_ROOT)/infra/gke
-=======
-# directory for eks infrastructure for running tests
 TF_EKS_DIR ?= $(INTEGRATION_TEST_ROOT)/infra/eks
->>>>>>> 8fddc096
 
 BUILD_DIR = dist
 BIN_NAME = vault-secrets-operator
@@ -379,8 +376,8 @@
 unit-test: ## Run unit tests for the helm chart
 	PATH="$(CURDIR)/scripts:$(PATH)" bats test/unit/
 
-<<<<<<< HEAD
 ##@ GKE
+
 .PHONY: create-gke
 create-gke: ## Create a new GKE cluster
 	$(TERRAFORM) -chdir=$(TF_GKE_DIR) init -upgrade
@@ -396,22 +393,23 @@
 	@$(eval GCP_GAR_NAME := $(shell $(TERRAFORM) -chdir=$(TF_GKE_DIR) output -raw gar_name))
 	@$(eval IMAGE_TAG_BASE := $(GCP_REGION)-docker.pkg.dev/$(GCP_PROJ_ID)/$(GCP_GAR_NAME)/$(BIN_NAME))
 	@$(eval IMG := $(IMAGE_TAG_BASE):$(VERSION))
-	$(MAKE) ci-build ci-docker-build
+	$(MAKE) ci-build ci-docker-build IMG=$(IMG)
 	$(GCLOUD) auth configure-docker $(GCP_REGION)-docker.pkg.dev
 	docker push $(IMG)
 
 .PHONY: integration-test-gke
 integration-test-gke: ## Run integration tests in the GKE cluster
+	$(eval KIND_CLUSTER_CONTEXT := $(shell kubectl config get-contexts --no-headers | grep $(CLUSTER_NAME) | awk '{print $$2}'))
 	$(eval CLUSTER_NAME := $(shell $(TERRAFORM) -chdir=$(TF_GKE_DIR) output -raw kubernetes_cluster_name))
-	$(eval KIND_CLUSTER_CONTEXT := $(shell kubectl config get-contexts --no-headers | grep $(CLUSTER_NAME) | awk '{print $$2}'))
 	$(MAKE) port-forward &
 	$(MAKE) integration-test KIND_CLUSTER_CONTEXT=$(KIND_CLUSTER_CONTEXT) IMAGE_TAG_BASE=$(IMAGE_TAG_BASE) IMG=$(IMG)
 
 .PHONY: destroy-gke
 destroy-gke: ## Destroy the GKE cluster
 	$(TERRAFORM) -chdir=$(TF_GKE_DIR) destroy -auto-approve
-=======
+
 ##@ EKS
+
 .PHONY: create-eks
 create-eks: ## Create a new EKS cluster
 	$(TERRAFORM) -chdir=$(TF_EKS_DIR) init -upgrade
@@ -452,7 +450,6 @@
 .PHONY: destroy-eks
 destroy-eks: ## Destroy the EKS cluster
 	$(TERRAFORM) -chdir=$(TF_EKS_DIR) destroy -auto-approve
->>>>>>> 8fddc096
 
 ##@ Deployment
 
@@ -539,7 +536,6 @@
 bundle-push: ## Push the bundle image.
 	$(MAKE) docker-push IMG=$(BUNDLE_IMG)
 
-<<<<<<< HEAD
 .PHONY: gcloud
 GCLOUD = ./bin/gcloud
 gcloud: ## Download gcloud cli locally if necessary.
@@ -555,7 +551,9 @@
 	}
 else
 GCLOUD = $(shell which gcloud)
-=======
+endif
+endif
+
 .PHONY: aws
 AWS = ./bin/aws
 aws: ## Download aws cli locally if necessary.
@@ -571,7 +569,6 @@
 	}
 else
 AWS = $(shell which aws)
->>>>>>> 8fddc096
 endif
 endif
 
