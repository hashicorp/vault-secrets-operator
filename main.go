--- conflicted
+++ resolved
@@ -159,10 +159,7 @@
 	flag.IntVar(&cfc.ClientCacheSize, "client-cache-size", cfc.ClientCacheSize,
 		"Size of the in-memory LRU client cache. "+
 			"Also set from environment variable VSO_CLIENT_CACHE_SIZE.")
-<<<<<<< HEAD
-=======
 	// update chart/values.yaml if changing the default value
->>>>>>> 56e29b38
 	flag.IntVar(&cfc.ClientCacheNumLocks, "client-cache-num-locks", 100,
 		"Number of locks to use for the client cache. "+
 			"Increasing this value may improve performance during Vault client creation, but requires more memory. "+
