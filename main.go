--- conflicted
+++ resolved
@@ -231,7 +231,6 @@
 		}
 	}
 
-<<<<<<< HEAD
 	if vaultTokenRevocationRequired {
 		ctx, cancel = context.WithCancel(context.Background())
 
@@ -250,9 +249,7 @@
 		}()
 	}
 
-=======
 	hmacValidator := vclient.NewHMACValidator(cfc.StorageConfig.HMACSecretObjKey)
->>>>>>> 90ae1b30
 	if err = (&controllers.VaultStaticSecretReconciler{
 		Client:        mgr.GetClient(),
 		Scheme:        mgr.GetScheme(),
