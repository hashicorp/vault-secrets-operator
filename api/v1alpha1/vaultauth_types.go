--- conflicted
+++ resolved
@@ -4,7 +4,6 @@
 package v1alpha1
 
 import (
-	corev1 "k8s.io/api/core/v1"
 	metav1 "k8s.io/apimachinery/pkg/apis/meta/v1"
 )
 
@@ -26,15 +25,6 @@
 	TokenExpirationSeconds int64 `json:"tokenExpirationSeconds,omitempty"`
 }
 
-<<<<<<< HEAD
-// VaultAuthConfigJwt provides VaultAuth configuration options needed for authenticating to Vault.
-type VaultAuthConfigJwt struct {
-	// Role to use for authenticating to Vault.
-	Role string `json:"role"`
-	// TokenSecretKeySelector to use when referencing the secret containing the JWT token
-	// to authenticate to Vault's JWT authentication backend.
-	TokenSecretKeySelector *corev1.SecretKeySelector `json:"tokenSecretKeySelector,omitempty"`
-=======
 // SecretKeySelector selects a key of a Secret.
 type SecretKeySelector struct {
 	// Name of the secret in the referring object's namespace to select from.
@@ -50,7 +40,6 @@
 	// SecretKeyRef to use when referencing the secret containing the JWT token
 	// to authenticate to Vault's JWT authentication backend.
 	SecretKeyRef *SecretKeySelector `json:"secretKeyRef,omitempty"`
->>>>>>> 2081cc71
 	// ServiceAccount to use when creating a ServiceAccount token to authenticate to Vault's
 	// JWT authentication backend.
 	ServiceAccount string `json:"serviceAccount,omitempty"`
@@ -62,18 +51,15 @@
 	TokenExpirationSeconds int64 `json:"tokenExpirationSeconds,omitempty"`
 }
 
-<<<<<<< HEAD
 // VaultAuthConfigAppRole provides VaultAuth configuration options needed for authenticating to Vault.
 type VaultAuthConfigAppRole struct {
 	// RoleID (role_id) to use for authenticating to Vault.
 	RoleID string `json:"roleid"`
 	// Selects a key of a secret in the AuthMethod's namespace which holds the secret_id of the approle used
 	// to authenticate to Vault.
-	SecretKeyRef *corev1.SecretKeySelector `json:"secretKeyRef"`
+	SecretKeyRef *SecretKeySelector `json:"secretKeyRef"`
 }
 
-=======
->>>>>>> 2081cc71
 // VaultAuthSpec defines the desired state of VaultAuth
 type VaultAuthSpec struct {
 	// VaultConnectionRef of the corresponding VaultConnection CustomResource.
@@ -83,11 +69,7 @@
 	// Namespace to auth to in Vault
 	Namespace string `json:"namespace,omitempty"`
 	// Method to use when authenticating to Vault.
-<<<<<<< HEAD
 	// +kubebuilder:validation:Enum=kubernetes;jwt;approle
-=======
-	// +kubebuilder:validation:Enum=kubernetes;jwt
->>>>>>> 2081cc71
 	Method string `json:"method"`
 	// Mount to use when authenticating to auth method.
 	Mount string `json:"mount"`
@@ -97,15 +79,10 @@
 	Headers map[string]string `json:"headers,omitempty"`
 	// Kubernetes specific auth configuration, requires that the Method be set to kubernetes.
 	Kubernetes *VaultAuthConfigKubernetes `json:"kubernetes,omitempty"`
-<<<<<<< HEAD
-	// Jwt specific auth configuration, requires that the Method be set to jwt.
-	Jwt *VaultAuthConfigJwt `json:"jwt,omitempty"`
 	// AppRole specific auth configuration, requires that the Method be set to approle.
 	AppRole *VaultAuthConfigAppRole `json:"approle,omitempty"`
-=======
 	// JWT specific auth configuration, requires that the Method be set to jwt.
 	JWT *VaultAuthConfigJWT `json:"jwt,omitempty"`
->>>>>>> 2081cc71
 	// StorageEncryption provides the necessary configuration to encrypt the client storage cache.
 	// This should only be configured when client cache persistence with encryption is enabled.
 	// This is done by passing setting the manager's commandline argument --client-cache-persistence-model=direct-encrypted
