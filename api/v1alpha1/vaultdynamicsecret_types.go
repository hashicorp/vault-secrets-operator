// Copyright (c) HashiCorp, Inc.
// SPDX-License-Identifier: MPL-2.0

package v1alpha1

import (
	metav1 "k8s.io/apimachinery/pkg/apis/meta/v1"
	"k8s.io/apimachinery/pkg/types"
)

// VaultDynamicSecretSpec defines the desired state of VaultDynamicSecret
type VaultDynamicSecretSpec struct {
	// VaultAuthRef to the VaultAuth resource
	// If no value is specified the Operator will default to the `default` VaultAuth,
	// configured in its own Kubernetes namespace.
	VaultAuthRef string `json:"vaultAuthRef,omitempty"`
	// Namespace where the secrets engine is mounted in Vault.
	Namespace string `json:"namespace,omitempty"`
	// Mount path of the secret's engine in Vault.
	Mount string `json:"mount"`
<<<<<<< HEAD
	// Path in Vault to get the credentials for, and is relative to Mount.
	// Please consult https://developer.hashicorp.com/vault/docs/secrets if one is
	// uncertain about what 'path' should be set to.
	Path string `json:"path"`
=======
	// Role in Vault to get the credentials for.
	Role string `json:"role"`
	// RenewalPercent is the percent out of 100 of the lease duration when the
	// lease is renewed. Defaults to 67 percent plus jitter.
	// +kubebuilder:default=67
	// +kubebuilder:validation:Minimum=0
	// +kubebuilder:validation:Maximum=90
	RenewalPercent int `json:"renewalPercent,omitempty"`
>>>>>>> 0b708b8a
	// Revoke the existing lease when a lease is rotated or on VDS resource deletion.
	Revoke bool `json:"revoke,omitempty"`
	// RolloutRestartTargets should be configured whenever the application(s) consuming the Vault secret does
	// not support dynamically reloading a rotated secret.
	// In that case one, or more RolloutRestartTarget(s) can be configured here. The Operator will
	// trigger a "rollout-restart" for each target whenever the Vault secret changes between reconciliation events.
	// See RolloutRestartTarget for more details.
	RolloutRestartTargets []RolloutRestartTarget `json:"rolloutRestartTargets,omitempty"`
	// Destination provides configuration necessary for syncing the Vault secret to Kubernetes.
	Destination Destination `json:"destination"`
}

// VaultDynamicSecretStatus defines the observed state of VaultDynamicSecret
type VaultDynamicSecretStatus struct {
	// LastRenewalTime of the last, successful, secret lease renewal,
	LastRenewalTime int64 `json:"lastRenewalTime"`
	// SecretLease for the Vault secret.
	SecretLease VaultSecretLease `json:"secretLease"`
	// LastRuntimePodUID used for tracking the transition from one Pod to the next.
	// It is used to mitigate the effects of a Vault lease renewal storm.
	LastRuntimePodUID types.UID `json:"lastRuntimePodUID,omitempty"`
}

type VaultSecretLease struct {
	// ID of the Vault secret.
	ID string `json:"id"`
	// LeaseDuration of the Vault secret.
	LeaseDuration int `json:"duration"`
	// Renewable Vault secret lease
	Renewable bool `json:"renewable"`
	// RequestID of the Vault secret request.
	RequestID string `json:"requestID"`
}

// +kubebuilder:object:root=true
// +kubebuilder:subresource:status

// VaultDynamicSecret is the Schema for the vaultdynamicsecrets API
type VaultDynamicSecret struct {
	metav1.TypeMeta   `json:",inline"`
	metav1.ObjectMeta `json:"metadata,omitempty"`

	Spec   VaultDynamicSecretSpec   `json:"spec,omitempty"`
	Status VaultDynamicSecretStatus `json:"status,omitempty"`
}

//+kubebuilder:object:root=true

// VaultDynamicSecretList contains a list of VaultDynamicSecret
type VaultDynamicSecretList struct {
	metav1.TypeMeta `json:",inline"`
	metav1.ListMeta `json:"metadata,omitempty"`
	Items           []VaultDynamicSecret `json:"items"`
}

func init() {
	SchemeBuilder.Register(&VaultDynamicSecret{}, &VaultDynamicSecretList{})
}<|MERGE_RESOLUTION|>--- conflicted
+++ resolved
@@ -18,21 +18,16 @@
 	Namespace string `json:"namespace,omitempty"`
 	// Mount path of the secret's engine in Vault.
 	Mount string `json:"mount"`
-<<<<<<< HEAD
 	// Path in Vault to get the credentials for, and is relative to Mount.
 	// Please consult https://developer.hashicorp.com/vault/docs/secrets if one is
 	// uncertain about what 'path' should be set to.
 	Path string `json:"path"`
-=======
-	// Role in Vault to get the credentials for.
-	Role string `json:"role"`
 	// RenewalPercent is the percent out of 100 of the lease duration when the
 	// lease is renewed. Defaults to 67 percent plus jitter.
 	// +kubebuilder:default=67
 	// +kubebuilder:validation:Minimum=0
 	// +kubebuilder:validation:Maximum=90
 	RenewalPercent int `json:"renewalPercent,omitempty"`
->>>>>>> 0b708b8a
 	// Revoke the existing lease when a lease is rotated or on VDS resource deletion.
 	Revoke bool `json:"revoke,omitempty"`
 	// RolloutRestartTargets should be configured whenever the application(s) consuming the Vault secret does
