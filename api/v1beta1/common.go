// Copyright (c) HashiCorp, Inc.
// SPDX-License-Identifier: BUSL-1.1

package v1beta1

import (
	v1 "k8s.io/api/core/v1"
)

// Destination provides the configuration that will be applied to the
// destination Kubernetes Secret during a Vault Secret -> K8s Secret sync.
type Destination struct {
	// Name of the Secret
	Name string `json:"name"`
	// Create the destination Secret.
	// If the Secret already exists this should be set to false.
	// +kubebuilder:default=false
	Create bool `json:"create"`
	// Overwrite the destination Secret if it exists and Create is true. This is
	// useful when migrating to VSO from a previous secret deployment strategy.
	// +kubebuilder:default=false
	Overwrite bool `json:"overwrite"`
	// Labels to apply to the Secret. Requires Create to be set to true.
	Labels map[string]string `json:"labels,omitempty"`
	// Annotations to apply to the Secret. Requires Create to be set to true.
	Annotations map[string]string `json:"annotations,omitempty"`
	// Type of Kubernetes Secret. Requires Create to be set to true.
	// Defaults to Opaque.
	Type v1.SecretType `json:"type,omitempty"`
	// Transformation provides configuration for transforming the secret data before
	// it is stored in the Destination.
	Transformation Transformation `json:"transformation,omitempty"`
}

// RolloutRestartTarget provides the configuration required to perform a
// rollout-restart of the supported resources upon Vault Secret rotation.
// The rollout-restart is triggered by patching the target resource's
// 'spec.template.metadata.annotations' to include 'vso.secrets.hashicorp.com/restartedAt'
// with a timestamp value of when the trigger was executed.
// E.g. vso.secrets.hashicorp.com/restartedAt: "2023-03-23T13:39:31Z"
//
// Supported resources: Deployment, DaemonSet, StatefulSet
type RolloutRestartTarget struct {
	// +kubebuilder:validation:Enum={Deployment,DaemonSet,StatefulSet}
	Kind string `json:"kind"`
	Name string `json:"name"`
}

type Transformation struct {
	// Templates maps a template name to its Template. Templates are always included
	// in the rendered K8s Secret, and take precedence over templates defined in a
	// SecretTransformation.
	Templates map[string]Template `json:"templates,omitempty"`
	// TransformationRefs contain references to template configuration from
	// SecretTransformation
	TransformationRefs []TransformationRef `json:"transformationRefs,omitempty"`
	// Includes contains regex patterns used to filter top-level source secret data
	// fields for inclusion in the final K8s Secret data. These pattern filters are
	// never applied to templated fields as defined in Templates. They are always
	// applied last.
	Includes []string `json:"includes,omitempty"`
	// Excludes contains regex patterns used to filter top-level source secret data
	// fields for exclusion from the final K8s Secret data. These pattern filters are
	// never applied to templated fields as defined in Templates. They are always
	// applied before any inclusion patterns. To exclude all source secret data
	// fields, you can configure the single pattern ".*".
	Excludes []string `json:"excludes,omitempty"`
<<<<<<< HEAD
	// Resync the Secret on updates to any configured TransformationRefs.
	// +kubebuilder:default=true
	Resync bool `json:"resync"`
=======
	// ExcludeRaw data from the destination Secret. Exclusion policy can be set
	// globally by including 'exclude-raw` in the '--global-transformation-options'
	// command line flag. If set, the command line flag always takes precedence over
	// this configuration.
	// +kubebuilder:default=false
	ExcludeRaw bool `json:"excludeRaw"`
>>>>>>> 1f6b2da8
}

// TransformationRef contains the configuration for accessing templates from an
// SecretTransformation resource. TransformationRefs can be shared across all
// syncable secret custom resources.
type TransformationRef struct {
	// Namespace of the SecretTransformation resource.
	Namespace string `json:"namespace,omitempty"`
	// Name of the SecretTransformation resource.
	Name string `json:"name"`
	// TemplateRefs map to a Template found in this TransformationRef. If empty, then
	// all templates from the SecretTransformation will be rendered to the K8s Secret.
	TemplateRefs []TemplateRef `json:"templateRefs,omitempty"`
	// IgnoreIncludes controls whether to use the SecretTransformation's Includes
	// data key filters.
	IgnoreIncludes bool `json:"ignoreIncludes,omitempty"`
	// IgnoreExcludes controls whether to use the SecretTransformation's Excludes
	// data key filters.
	IgnoreExcludes bool `json:"ignoreExcludes,omitempty"`
}

// TemplateRef points to templating text that is stored in a
// SecretTransformation custom resource.
type TemplateRef struct {
	// Name of the Template in SecretTransformationSpec.Templates.
	// the rendered secret data.
	Name string `json:"name"`
	// KeyOverride to the rendered template in the Destination secret. If Key is
	// empty, then the Key from reference spec will be used. Set this to override the
	// Key set from the reference spec.
	KeyOverride string `json:"keyOverride,omitempty"`
}

// Template provides templating configuration.
type Template struct {
	// Name of the Template
	Name string `json:"name,omitempty"`
	// Text contains the Go text template format. The template
	// references attributes from the data structure of the source secret.
	// Refer to https://pkg.go.dev/text/template for more information.
	Text string `json:"text"`
}<|MERGE_RESOLUTION|>--- conflicted
+++ resolved
@@ -65,18 +65,15 @@
 	// applied before any inclusion patterns. To exclude all source secret data
 	// fields, you can configure the single pattern ".*".
 	Excludes []string `json:"excludes,omitempty"`
-<<<<<<< HEAD
 	// Resync the Secret on updates to any configured TransformationRefs.
 	// +kubebuilder:default=true
 	Resync bool `json:"resync"`
-=======
 	// ExcludeRaw data from the destination Secret. Exclusion policy can be set
 	// globally by including 'exclude-raw` in the '--global-transformation-options'
 	// command line flag. If set, the command line flag always takes precedence over
 	// this configuration.
 	// +kubebuilder:default=false
 	ExcludeRaw bool `json:"excludeRaw"`
->>>>>>> 1f6b2da8
 }
 
 // TransformationRef contains the configuration for accessing templates from an
