--- conflicted
+++ resolved
@@ -59,13 +59,9 @@
 	if errs != nil {
 		o.Status.Valid = false
 		o.Status.Error = errs.Error()
-<<<<<<< HEAD
-		logger.Error(err, "Failed to validate template specs")
-=======
 		logger.Error(err, "Failed to validate configured templates")
 		r.Recorder.Eventf(o, corev1.EventTypeWarning, consts.ReasonInvalidConfiguration,
 			"Failed to validate configured templates: %s", errs)
->>>>>>> dbc0d2c6
 	}
 
 	if err := r.updateStatus(ctx, o); err != nil {
