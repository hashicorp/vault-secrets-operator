// Copyright (c) HashiCorp, Inc.
// SPDX-License-Identifier: BUSL-1.1

package controllers

import (
	"context"
	"encoding/base64"
	"fmt"
	"net/http"
	"time"

	httptransport "github.com/go-openapi/runtime/client"
	hvsclient "github.com/hashicorp/hcp-sdk-go/clients/cloud-vault-secrets/preview/2023-06-13/client/secret_service"
	hcpconfig "github.com/hashicorp/hcp-sdk-go/config"
	hcpclient "github.com/hashicorp/hcp-sdk-go/httpclient"
	"github.com/hashicorp/hcp-sdk-go/profile"
	corev1 "k8s.io/api/core/v1"
	apierrors "k8s.io/apimachinery/pkg/api/errors"
	"k8s.io/apimachinery/pkg/runtime"
	"k8s.io/client-go/tools/record"
	ctrl "sigs.k8s.io/controller-runtime"
	"sigs.k8s.io/controller-runtime/pkg/builder"
	"sigs.k8s.io/controller-runtime/pkg/client"
	"sigs.k8s.io/controller-runtime/pkg/controller"
	"sigs.k8s.io/controller-runtime/pkg/controller/controllerutil"
	"sigs.k8s.io/controller-runtime/pkg/log"

	secretsv1beta1 "github.com/hashicorp/vault-secrets-operator/api/v1beta1"
	"github.com/hashicorp/vault-secrets-operator/internal/common"
	"github.com/hashicorp/vault-secrets-operator/internal/consts"
	"github.com/hashicorp/vault-secrets-operator/internal/credentials"
	"github.com/hashicorp/vault-secrets-operator/internal/credentials/hcp"
	"github.com/hashicorp/vault-secrets-operator/internal/helpers"
	"github.com/hashicorp/vault-secrets-operator/internal/version"
)

const (
	headerHVSRequester = "X-HVS-Requester"
	headerUserAgent    = "User-Agent"

	hcpVaultSecretsAppFinalizer = "hcpvaultsecretsapp.secrets.hashicorp.com/finalizer"
)

var userAgent = fmt.Sprintf("vso/%s", version.Version().String())

// HCPVaultSecretsAppReconciler reconciles a HCPVaultSecretsApp object
type HCPVaultSecretsAppReconciler struct {
	client.Client
	Scheme                     *runtime.Scheme
	Recorder                   record.EventRecorder
	SecretDataBuilder          *helpers.SecretDataBuilder
	HMACValidator              helpers.HMACValidator
	MinRefreshAfter            time.Duration
	ReferenceCache             ResourceReferenceCache
	GlobalTransformationOption *helpers.GlobalTransformationOption
}

//+kubebuilder:rbac:groups=secrets.hashicorp.com,resources=hcpvaultsecretsapps,verbs=get;list;watch;create;update;patch;delete
//+kubebuilder:rbac:groups=secrets.hashicorp.com,resources=hcpvaultsecretsapps/status,verbs=get;update;patch
//+kubebuilder:rbac:groups=secrets.hashicorp.com,resources=hcpvaultsecretsapps/finalizers,verbs=update
//+kubebuilder:rbac:groups="",resources=events,verbs=create;patch

// Reconcile a secretsv1beta1.HCPVaultSecretsApp Custom Resource instance. Each
// invocation will ensure that the configured HCP Vault Secrets Application data
// is synced to the configured K8s Secret.
func (r *HCPVaultSecretsAppReconciler) Reconcile(ctx context.Context, req ctrl.Request) (ctrl.Result, error) {
	logger := log.FromContext(ctx)

	o := &secretsv1beta1.HCPVaultSecretsApp{}
	if err := r.Client.Get(ctx, req.NamespacedName, o); err != nil {
		if apierrors.IsNotFound(err) {
			return ctrl.Result{}, nil
		}

		logger.Error(err, "error getting resource from k8s", "secret", o)
		return ctrl.Result{}, err
	}

	if o.GetDeletionTimestamp() == nil {
		if err := r.addFinalizer(ctx, o); err != nil {
			return ctrl.Result{}, err
		}
	} else {
		logger.Info("Got deletion timestamp", "obj", o)
		return ctrl.Result{}, r.handleDeletion(ctx, o)
	}

	var requeueAfter time.Duration
	if o.Spec.RefreshAfter != "" {
		d, err := parseDurationString(o.Spec.RefreshAfter, ".spec.refreshAfter", r.MinRefreshAfter)
		if err != nil {
			logger.Error(err, "Field validation failed")
			r.Recorder.Eventf(o, corev1.EventTypeWarning, consts.ReasonVaultStaticSecret,
				"Field validation failed, err=%s", err)
			return ctrl.Result{}, err
		}
		if d.Seconds() > 0 {
			requeueAfter = computeHorizonWithJitter(d)
		}
	}

	transOption, err := helpers.NewSecretTransformationOption(ctx, r.Client, o, r.GlobalTransformationOption)
	if err != nil {
		r.Recorder.Eventf(o, corev1.EventTypeWarning, consts.ReasonTransformationError,
			"Failed setting up SecretTransformationOption: %s", err)
		return ctrl.Result{RequeueAfter: computeHorizonWithJitter(requeueDurationOnError)}, nil
	}

	c, err := r.hvsClient(ctx, o)
	if err != nil {
		logger.Error(err, "Get HCP Vault Secrets Client")
		return ctrl.Result{
			RequeueAfter: computeHorizonWithJitter(requeueDurationOnError),
		}, nil
	}

	params := &hvsclient.OpenAppSecretsParams{
		Context: ctx,
		AppName: o.Spec.AppName,
	}

	resp, err := c.OpenAppSecrets(params, nil)
	if err != nil {
		logger.Error(err, "Get App Secret", "appName", o.Spec.AppName)
		return ctrl.Result{
			RequeueAfter: computeHorizonWithJitter(requeueDurationOnError),
		}, nil
	}

<<<<<<< HEAD
	if o.Spec.Destination.Transformation.Resync {
		for _, ref := range helpers.GetTransformationRefObjKeys(
			o.Spec.Destination.Transformation, o.Namespace) {
=======
	transRefObjKeys := helpers.GetTransformationRefObjKeys(
		o.Spec.Destination.Transformation, o.Namespace)
	if len(transRefObjKeys) > 0 {
		for _, ref := range transRefObjKeys {
>>>>>>> 1494f693
			r.ReferenceCache.Add(SecretTransformation, ref,
				req.NamespacedName)
		}
	} else {
<<<<<<< HEAD
		r.ReferenceCache.Prune(SecretTransformation,
			req.NamespacedName)
	}

	transOption, err := helpers.NewSecretTransformationOption(ctx, r.Client, o, r.GlobalTransformationOption)
=======
		r.ReferenceCache.Prune(SecretTransformation, req.NamespacedName)
	}

>>>>>>> 1494f693
	if err != nil {
		r.Recorder.Eventf(o, corev1.EventTypeWarning, consts.ReasonTransformationError,
			"Failed setting up SecretTransformationOption: %s", err)
		return ctrl.Result{RequeueAfter: computeHorizonWithJitter(requeueDurationOnError)}, nil
	}

	data, err := r.SecretDataBuilder.WithHVSAppSecrets(resp, transOption)
	if err != nil {
		r.Recorder.Eventf(o, corev1.EventTypeWarning, consts.ReasonSecretDataBuilderError,
			"Failed to build K8s secret data: %s", err)
		logger.Error(err, "Failed to build K8s Secret data", "appName", o.Spec.AppName)
		return ctrl.Result{
			RequeueAfter: computeHorizonWithJitter(requeueDurationOnError),
		}, nil
	}

	// doRolloutRestart only if this is not the first time this secret has been synced
	doRolloutRestart := o.Status.SecretMAC != ""
	macsEqual, messageMAC, err := helpers.HandleSecretHMAC(ctx, r.Client, r.HMACValidator, o, data)
	if err != nil {
		return ctrl.Result{
			RequeueAfter: computeHorizonWithJitter(requeueDurationOnError),
		}, nil
	}

	o.Status.SecretMAC = base64.StdEncoding.EncodeToString(messageMAC)
	if !macsEqual {
		if err := helpers.SyncSecret(ctx, r.Client, o, data); err != nil {
			r.Recorder.Eventf(o, corev1.EventTypeWarning, consts.ReasonSecretSyncError,
				"Failed to update k8s secret: %s", err)
			return ctrl.Result{}, err
		}
		reason := consts.ReasonSecretSynced
		if doRolloutRestart {
			reason = consts.ReasonSecretRotated
			// rollout-restart errors are not retryable
			// all error reporting is handled by helpers.HandleRolloutRestarts
			_ = helpers.HandleRolloutRestarts(ctx, r.Client, o, r.Recorder)
		}
		r.Recorder.Event(o, corev1.EventTypeNormal, reason, "Secret synced")
	} else {
		r.Recorder.Event(o, corev1.EventTypeNormal, consts.ReasonSecretSync, "Secret sync not required")
	}

	if err := r.Status().Update(ctx, o); err != nil {
		return ctrl.Result{}, err
	}

	return ctrl.Result{
		RequeueAfter: requeueAfter,
	}, nil
}

// SetupWithManager sets up the controller with the Manager.
func (r *HCPVaultSecretsAppReconciler) SetupWithManager(mgr ctrl.Manager, opts controller.Options) error {
	return ctrl.NewControllerManagedBy(mgr).
		For(&secretsv1beta1.HCPVaultSecretsApp{}).
		WithEventFilter(syncableSecretPredicate(nil)).
		WithOptions(opts).
		Watches(
			&secretsv1beta1.SecretTransformation{},
			NewEnqueueRefRequestsHandlerST(r.ReferenceCache, nil),
		).
<<<<<<< HEAD
		Watches(
			&corev1.Secret{},
			&enqueueOnDeletionRequestHandler{
				gvk: secretsv1beta1.GroupVersion.WithKind(HCPVaultSecretsApp.String()),
			},
			builder.WithPredicates(&secretsPredicate{}),
		).
=======
>>>>>>> 1494f693
		Complete(r)
}

func (r *HCPVaultSecretsAppReconciler) hvsClient(ctx context.Context, o *secretsv1beta1.HCPVaultSecretsApp) (hvsclient.ClientService, error) {
	authObj, err := common.GetHCPAuthForObj(ctx, r.Client, o)
	if err != nil {
		return nil, fmt.Errorf("failed to get HCPAuth, err=%w", err)
	}

	p, err := credentials.NewCredentialProvider(ctx, r.Client, authObj, o.Namespace)
	if err != nil {
		return nil, fmt.Errorf("failed to setup CredentialProvider, err=%w", err)
	}

	creds, err := p.GetCreds(ctx, r.Client)
	if err != nil {
		return nil, fmt.Errorf("failed to get creds from CredentialProvider, err=%w", err)
	}

	hcpConfig, err := hcpconfig.NewHCPConfig(
		hcpconfig.WithProfile(&profile.UserProfile{
			OrganizationID: authObj.Spec.OrganizationID,
			ProjectID:      authObj.Spec.ProjectID,
		}),
		hcpconfig.WithClientCredentials(
			creds[hcp.ProviderSecretClientID].(string),
			creds[hcp.ProviderSecretClientSecret].(string),
		),
	)
	if err != nil {
		return nil, fmt.Errorf("failed to instantiate HCP Config, err=%w", err)
	}

	cl, err := hcpclient.New(hcpclient.Config{
		HCPConfig: hcpConfig,
	})
	if err != nil {
		return nil, fmt.Errorf("failed to instantiate HCP Client, err=%w", err)
	}

	injectRequestInformation(cl)

	return hvsclient.New(cl, nil), nil
}

func (r *HCPVaultSecretsAppReconciler) addFinalizer(ctx context.Context, o client.Object) error {
	if !controllerutil.ContainsFinalizer(o, hcpVaultSecretsAppFinalizer) {
		controllerutil.AddFinalizer(o, hcpVaultSecretsAppFinalizer)
		if err := r.Client.Update(ctx, o); err != nil {
			return err
		}
	}
	return nil
}

func (r *HCPVaultSecretsAppReconciler) handleDeletion(ctx context.Context, o client.Object) error {
	logger := log.FromContext(ctx)
	r.ReferenceCache.Prune(SecretTransformation, client.ObjectKeyFromObject(o))
	if controllerutil.ContainsFinalizer(o, hcpVaultSecretsAppFinalizer) {
		logger.Info("Removing finalizer")
		if controllerutil.RemoveFinalizer(o, hcpVaultSecretsAppFinalizer) {
			if err := r.Update(ctx, o); err != nil {
				logger.Error(err, "Failed to remove the finalizer")
				return err
			}
			logger.Info("Successfully removed the finalizer")
		}
	}
	return nil
}

// transport is copied from https://github.com/hashicorp/vlt/blob/f1f50c53433aa1c6dd0e7f0f929553bb4e5d2c63/internal/command/transport.go#L15
type transport struct {
	child http.RoundTripper
}

// RoundTrip is a wrapper implementation of the http.RoundTrip interface to
// inject a header for identifying the requester type
func (t *transport) RoundTrip(req *http.Request) (*http.Response, error) {
	req.Header.Add(headerUserAgent, userAgent)
	req.Header.Add(headerHVSRequester, userAgent)
	return t.child.RoundTrip(req)
}

// injectRequestInformation is copied from https://github.com/hashicorp/vlt/blob/f1f50c53433aa1c6dd0e7f0f929553bb4e5d2c63/internal/command/transport.go#L25
func injectRequestInformation(runtime *httptransport.Runtime) {
	runtime.Transport = &transport{child: runtime.Transport}
}<|MERGE_RESOLUTION|>--- conflicted
+++ resolved
@@ -128,31 +128,17 @@
 		}, nil
 	}
 
-<<<<<<< HEAD
-	if o.Spec.Destination.Transformation.Resync {
-		for _, ref := range helpers.GetTransformationRefObjKeys(
-			o.Spec.Destination.Transformation, o.Namespace) {
-=======
 	transRefObjKeys := helpers.GetTransformationRefObjKeys(
 		o.Spec.Destination.Transformation, o.Namespace)
 	if len(transRefObjKeys) > 0 {
 		for _, ref := range transRefObjKeys {
->>>>>>> 1494f693
 			r.ReferenceCache.Add(SecretTransformation, ref,
 				req.NamespacedName)
 		}
 	} else {
-<<<<<<< HEAD
-		r.ReferenceCache.Prune(SecretTransformation,
-			req.NamespacedName)
-	}
-
-	transOption, err := helpers.NewSecretTransformationOption(ctx, r.Client, o, r.GlobalTransformationOption)
-=======
 		r.ReferenceCache.Prune(SecretTransformation, req.NamespacedName)
 	}
 
->>>>>>> 1494f693
 	if err != nil {
 		r.Recorder.Eventf(o, corev1.EventTypeWarning, consts.ReasonTransformationError,
 			"Failed setting up SecretTransformationOption: %s", err)
@@ -216,7 +202,6 @@
 			&secretsv1beta1.SecretTransformation{},
 			NewEnqueueRefRequestsHandlerST(r.ReferenceCache, nil),
 		).
-<<<<<<< HEAD
 		Watches(
 			&corev1.Secret{},
 			&enqueueOnDeletionRequestHandler{
@@ -224,8 +209,6 @@
 			},
 			builder.WithPredicates(&secretsPredicate{}),
 		).
-=======
->>>>>>> 1494f693
 		Complete(r)
 }
 
