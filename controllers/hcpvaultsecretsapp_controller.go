// Copyright (c) HashiCorp, Inc.
// SPDX-License-Identifier: BUSL-1.1

package controllers

import (
	"context"
	"encoding/base64"
	"fmt"
	"net/http"
	"time"

	httptransport "github.com/go-openapi/runtime/client"
	hvsclient "github.com/hashicorp/hcp-sdk-go/clients/cloud-vault-secrets/preview/2023-06-13/client/secret_service"
	hcpconfig "github.com/hashicorp/hcp-sdk-go/config"
	hcpclient "github.com/hashicorp/hcp-sdk-go/httpclient"
	"github.com/hashicorp/hcp-sdk-go/profile"
	corev1 "k8s.io/api/core/v1"
	apierrors "k8s.io/apimachinery/pkg/api/errors"
	"k8s.io/apimachinery/pkg/runtime"
	"k8s.io/client-go/tools/record"
	ctrl "sigs.k8s.io/controller-runtime"
	"sigs.k8s.io/controller-runtime/pkg/client"
	"sigs.k8s.io/controller-runtime/pkg/controller"
	"sigs.k8s.io/controller-runtime/pkg/controller/controllerutil"
	"sigs.k8s.io/controller-runtime/pkg/log"

	secretsv1beta1 "github.com/hashicorp/vault-secrets-operator/api/v1beta1"
	"github.com/hashicorp/vault-secrets-operator/internal/common"
	"github.com/hashicorp/vault-secrets-operator/internal/consts"
	"github.com/hashicorp/vault-secrets-operator/internal/credentials"
	"github.com/hashicorp/vault-secrets-operator/internal/credentials/hcp"
	"github.com/hashicorp/vault-secrets-operator/internal/helpers"
	"github.com/hashicorp/vault-secrets-operator/internal/version"
)

const (
	headerHVSRequester = "X-HVS-Requester"
	headerUserAgent    = "User-Agent"

	hcpVaultSecretsAppFinalizer = "hcpvaultsecretsapp.secrets.hashicorp.com/finalizer"
)

var userAgent = fmt.Sprintf("vso/%s", version.Version().String())

// HCPVaultSecretsAppReconciler reconciles a HCPVaultSecretsApp object
type HCPVaultSecretsAppReconciler struct {
	client.Client
<<<<<<< HEAD
	Scheme            *runtime.Scheme
	Recorder          record.EventRecorder
	SecretDataBuilder *helpers.SecretDataBuilder
	HMACValidator     helpers.HMACValidator
	MinRefreshAfter   time.Duration
	ReferenceCache    ResourceReferenceCache
=======
	Scheme                     *runtime.Scheme
	Recorder                   record.EventRecorder
	SecretDataBuilder          *helpers.SecretDataBuilder
	HMACValidator              helpers.HMACValidator
	MinRefreshAfter            time.Duration
	GlobalTransformationOption *helpers.GlobalTransformationOption
>>>>>>> 1f6b2da8
}

//+kubebuilder:rbac:groups=secrets.hashicorp.com,resources=hcpvaultsecretsapps,verbs=get;list;watch;create;update;patch;delete
//+kubebuilder:rbac:groups=secrets.hashicorp.com,resources=hcpvaultsecretsapps/status,verbs=get;update;patch
//+kubebuilder:rbac:groups=secrets.hashicorp.com,resources=hcpvaultsecretsapps/finalizers,verbs=update
//+kubebuilder:rbac:groups="",resources=events,verbs=create;patch

// Reconcile a secretsv1beta1.HCPVaultSecretsApp Custom Resource instance. Each
// invocation will ensure that the configured HCP Vault Secrets Application data
// is synced to the configured K8s Secret.
func (r *HCPVaultSecretsAppReconciler) Reconcile(ctx context.Context, req ctrl.Request) (ctrl.Result, error) {
	logger := log.FromContext(ctx)

	o := &secretsv1beta1.HCPVaultSecretsApp{}
	if err := r.Client.Get(ctx, req.NamespacedName, o); err != nil {
		if apierrors.IsNotFound(err) {
			return ctrl.Result{}, nil
		}

		logger.Error(err, "error getting resource from k8s", "secret", o)
		return ctrl.Result{}, err
	}

	if o.GetDeletionTimestamp() == nil {
		if err := r.addFinalizer(ctx, o); err != nil {
			return ctrl.Result{}, err
		}
	} else {
		logger.Info("Got deletion timestamp", "obj", o)
		return ctrl.Result{}, r.handleDeletion(ctx, o)
	}

	var requeueAfter time.Duration
	if o.Spec.RefreshAfter != "" {
		d, err := parseDurationString(o.Spec.RefreshAfter, ".spec.refreshAfter", r.MinRefreshAfter)
		if err != nil {
			logger.Error(err, "Field validation failed")
			r.Recorder.Eventf(o, corev1.EventTypeWarning, consts.ReasonVaultStaticSecret,
				"Field validation failed, err=%s", err)
			return ctrl.Result{}, err
		}
		if d.Seconds() > 0 {
			requeueAfter = computeHorizonWithJitter(d)
		}
	}

	c, err := r.hvsClient(ctx, o)
	if err != nil {
		logger.Error(err, "Get HCP Vault Secrets Client")
		return ctrl.Result{
			RequeueAfter: computeHorizonWithJitter(requeueDurationOnError),
		}, nil
	}

	params := &hvsclient.OpenAppSecretsParams{
		Context: ctx,
		AppName: o.Spec.AppName,
	}

	resp, err := c.OpenAppSecrets(params, nil)
	if err != nil {
		logger.Error(err, "Get App Secret", "appName", o.Spec.AppName)
		return ctrl.Result{
			RequeueAfter: computeHorizonWithJitter(requeueDurationOnError),
		}, nil
	}

<<<<<<< HEAD
	if o.Spec.Destination.Transformation.Resync {
		for _, ref := range helpers.GetTransformationRefObjKeys(
			o.Spec.Destination.Transformation, o.Namespace) {
			r.ReferenceCache.Add(SecretTransformation, ref,
				req.NamespacedName)
		}
	} else {
		r.ReferenceCache.Prune(SecretTransformation,
			req.NamespacedName)
	}

	transOption, err := helpers.NewSecretTransformationOption(ctx, r.Client, o)
=======
	transOption, err := helpers.NewSecretTransformationOption(ctx, r.Client, o, r.GlobalTransformationOption)
>>>>>>> 1f6b2da8
	if err != nil {
		r.Recorder.Eventf(o, corev1.EventTypeWarning, consts.ReasonTransformationError,
			"Failed setting up SecretTransformationOption: %s", err)
		return ctrl.Result{RequeueAfter: computeHorizonWithJitter(requeueDurationOnError)}, nil
	}

	data, err := r.SecretDataBuilder.WithHVSAppSecrets(resp, transOption)
	if err != nil {
		r.Recorder.Eventf(o, corev1.EventTypeWarning, consts.ReasonSecretDataBuilderError,
			"Failed to build K8s secret data: %s", err)
		logger.Error(err, "Failed to build K8s Secret data", "appName", o.Spec.AppName)
		return ctrl.Result{
			RequeueAfter: computeHorizonWithJitter(requeueDurationOnError),
		}, nil
	}

	// doRolloutRestart only if this is not the first time this secret has been synced
	doRolloutRestart := o.Status.SecretMAC != ""
	macsEqual, messageMAC, err := helpers.HandleSecretHMAC(ctx, r.Client, r.HMACValidator, o, data)
	if err != nil {
		return ctrl.Result{
			RequeueAfter: computeHorizonWithJitter(requeueDurationOnError),
		}, nil
	}

	o.Status.SecretMAC = base64.StdEncoding.EncodeToString(messageMAC)
	if !macsEqual {
		if err := helpers.SyncSecret(ctx, r.Client, o, data); err != nil {
			r.Recorder.Eventf(o, corev1.EventTypeWarning, consts.ReasonSecretSyncError,
				"Failed to update k8s secret: %s", err)
			return ctrl.Result{}, err
		}
		reason := consts.ReasonSecretSynced
		if doRolloutRestart {
			reason = consts.ReasonSecretRotated
			// rollout-restart errors are not retryable
			// all error reporting is handled by helpers.HandleRolloutRestarts
			_ = helpers.HandleRolloutRestarts(ctx, r.Client, o, r.Recorder)
		}
		r.Recorder.Event(o, corev1.EventTypeNormal, reason, "Secret synced")
	} else {
		r.Recorder.Event(o, corev1.EventTypeNormal, consts.ReasonSecretSync, "Secret sync not required")
	}

	if err := r.Status().Update(ctx, o); err != nil {
		return ctrl.Result{}, err
	}

	return ctrl.Result{
		RequeueAfter: requeueAfter,
	}, nil
}

// SetupWithManager sets up the controller with the Manager.
func (r *HCPVaultSecretsAppReconciler) SetupWithManager(mgr ctrl.Manager, opts controller.Options) error {
	return ctrl.NewControllerManagedBy(mgr).
		For(&secretsv1beta1.HCPVaultSecretsApp{}).
		WithEventFilter(syncableSecretPredicate()).
		WithOptions(opts).
		Watches(
			&secretsv1beta1.SecretTransformation{},
			NewEnqueueRefRequestsHandlerST(r.ReferenceCache, nil),
		).
		Complete(r)
}

func (r *HCPVaultSecretsAppReconciler) hvsClient(ctx context.Context, o *secretsv1beta1.HCPVaultSecretsApp) (hvsclient.ClientService, error) {
	authObj, err := common.GetHCPAuthForObj(ctx, r.Client, o)
	if err != nil {
		return nil, fmt.Errorf("failed to get HCPAuth, err=%w", err)
	}

	p, err := credentials.NewCredentialProvider(ctx, r.Client, authObj, o.Namespace)
	if err != nil {
		return nil, fmt.Errorf("failed to setup CredentialProvider, err=%w", err)
	}

	creds, err := p.GetCreds(ctx, r.Client)
	if err != nil {
		return nil, fmt.Errorf("failed to get creds from CredentialProvider, err=%w", err)
	}

	hcpConfig, err := hcpconfig.NewHCPConfig(
		hcpconfig.WithProfile(&profile.UserProfile{
			OrganizationID: authObj.Spec.OrganizationID,
			ProjectID:      authObj.Spec.ProjectID,
		}),
		hcpconfig.WithClientCredentials(
			creds[hcp.ProviderSecretClientID].(string),
			creds[hcp.ProviderSecretClientSecret].(string),
		),
	)
	if err != nil {
		return nil, fmt.Errorf("failed to instantiate HCP Config, err=%w", err)
	}

	cl, err := hcpclient.New(hcpclient.Config{
		HCPConfig: hcpConfig,
	})
	if err != nil {
		return nil, fmt.Errorf("failed to instantiate HCP Client, err=%w", err)
	}

	injectRequestInformation(cl)

	return hvsclient.New(cl, nil), nil
}

func (r *HCPVaultSecretsAppReconciler) addFinalizer(ctx context.Context, o client.Object) error {
	if !controllerutil.ContainsFinalizer(o, hcpVaultSecretsAppFinalizer) {
		controllerutil.AddFinalizer(o, hcpVaultSecretsAppFinalizer)
		if err := r.Client.Update(ctx, o); err != nil {
			return err
		}
	}
	return nil
}

func (r *HCPVaultSecretsAppReconciler) handleDeletion(ctx context.Context, o client.Object) error {
	logger := log.FromContext(ctx)
	r.ReferenceCache.Prune(SecretTransformation, client.ObjectKeyFromObject(o))
	if controllerutil.ContainsFinalizer(o, hcpVaultSecretsAppFinalizer) {
		logger.Info("Removing finalizer")
		if controllerutil.RemoveFinalizer(o, hcpVaultSecretsAppFinalizer) {
			if err := r.Update(ctx, o); err != nil {
				logger.Error(err, "Failed to remove the finalizer")
				return err
			}
			logger.Info("Successfully removed the finalizer")
		}
	}
	return nil
}

// transport is copied from https://github.com/hashicorp/vlt/blob/f1f50c53433aa1c6dd0e7f0f929553bb4e5d2c63/internal/command/transport.go#L15
type transport struct {
	child http.RoundTripper
}

// RoundTrip is a wrapper implementation of the http.RoundTrip interface to
// inject a header for identifying the requester type
func (t *transport) RoundTrip(req *http.Request) (*http.Response, error) {
	req.Header.Add(headerUserAgent, userAgent)
	req.Header.Add(headerHVSRequester, userAgent)
	return t.child.RoundTrip(req)
}

// injectRequestInformation is copied from https://github.com/hashicorp/vlt/blob/f1f50c53433aa1c6dd0e7f0f929553bb4e5d2c63/internal/command/transport.go#L25
func injectRequestInformation(runtime *httptransport.Runtime) {
	runtime.Transport = &transport{child: runtime.Transport}
}<|MERGE_RESOLUTION|>--- conflicted
+++ resolved
@@ -46,21 +46,13 @@
 // HCPVaultSecretsAppReconciler reconciles a HCPVaultSecretsApp object
 type HCPVaultSecretsAppReconciler struct {
 	client.Client
-<<<<<<< HEAD
-	Scheme            *runtime.Scheme
-	Recorder          record.EventRecorder
-	SecretDataBuilder *helpers.SecretDataBuilder
-	HMACValidator     helpers.HMACValidator
-	MinRefreshAfter   time.Duration
-	ReferenceCache    ResourceReferenceCache
-=======
 	Scheme                     *runtime.Scheme
 	Recorder                   record.EventRecorder
 	SecretDataBuilder          *helpers.SecretDataBuilder
 	HMACValidator              helpers.HMACValidator
 	MinRefreshAfter            time.Duration
+	ReferenceCache             ResourceReferenceCache
 	GlobalTransformationOption *helpers.GlobalTransformationOption
->>>>>>> 1f6b2da8
 }
 
 //+kubebuilder:rbac:groups=secrets.hashicorp.com,resources=hcpvaultsecretsapps,verbs=get;list;watch;create;update;patch;delete
@@ -128,7 +120,6 @@
 		}, nil
 	}
 
-<<<<<<< HEAD
 	if o.Spec.Destination.Transformation.Resync {
 		for _, ref := range helpers.GetTransformationRefObjKeys(
 			o.Spec.Destination.Transformation, o.Namespace) {
@@ -140,10 +131,7 @@
 			req.NamespacedName)
 	}
 
-	transOption, err := helpers.NewSecretTransformationOption(ctx, r.Client, o)
-=======
 	transOption, err := helpers.NewSecretTransformationOption(ctx, r.Client, o, r.GlobalTransformationOption)
->>>>>>> 1f6b2da8
 	if err != nil {
 		r.Recorder.Eventf(o, corev1.EventTypeWarning, consts.ReasonTransformationError,
 			"Failed setting up SecretTransformationOption: %s", err)
