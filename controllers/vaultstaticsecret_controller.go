// Copyright (c) HashiCorp, Inc.
// SPDX-License-Identifier: BUSL-1.1

package controllers

import (
	"context"
	"encoding/base64"
	"fmt"
	"time"

	corev1 "k8s.io/api/core/v1"
	apierrors "k8s.io/apimachinery/pkg/api/errors"
	"k8s.io/apimachinery/pkg/runtime"
	"k8s.io/client-go/tools/record"
	ctrl "sigs.k8s.io/controller-runtime"
	"sigs.k8s.io/controller-runtime/pkg/builder"
	"sigs.k8s.io/controller-runtime/pkg/client"
	"sigs.k8s.io/controller-runtime/pkg/controller"
	"sigs.k8s.io/controller-runtime/pkg/controller/controllerutil"
	"sigs.k8s.io/controller-runtime/pkg/log"

	secretsv1beta1 "github.com/hashicorp/vault-secrets-operator/api/v1beta1"
	"github.com/hashicorp/vault-secrets-operator/internal/consts"
	"github.com/hashicorp/vault-secrets-operator/internal/helpers"
	"github.com/hashicorp/vault-secrets-operator/internal/vault"
)

const vaultStaticSecretFinalizer = "vaultstaticsecret.secrets.hashicorp.com/finalizer"

// VaultStaticSecretReconciler reconciles a VaultStaticSecret object
type VaultStaticSecretReconciler struct {
	client.Client
	Scheme                     *runtime.Scheme
	Recorder                   record.EventRecorder
	ClientFactory              vault.ClientFactory
	SecretDataBuilder          *helpers.SecretDataBuilder
	HMACValidator              helpers.HMACValidator
	referenceCache             ResourceReferenceCache
	GlobalTransformationOption *helpers.GlobalTransformationOption
	BackOffRegistry            *BackOffRegistry
}

//+kubebuilder:rbac:groups=secrets.hashicorp.com,resources=vaultstaticsecrets,verbs=get;list;watch;create;update;patch;delete
//+kubebuilder:rbac:groups=secrets.hashicorp.com,resources=vaultstaticsecrets/status,verbs=get;update;patch
//+kubebuilder:rbac:groups=secrets.hashicorp.com,resources=vaultstaticsecrets/finalizers,verbs=update
//+kubebuilder:rbac:groups="",resources=events,verbs=create;patch
//+kubebuilder:rbac:groups="",resources=secrets,verbs=get;list;watch;create;update;patch
//
// required for rollout-restart
//+kubebuilder:rbac:groups=apps,resources=deployments,verbs=get;list;watch;patch
//+kubebuilder:rbac:groups=apps,resources=statefulsets,verbs=get;list;watch;patch
//+kubebuilder:rbac:groups=apps,resources=daemonsets,verbs=get;list;watch;patch
//+kubebuilder:rbac:groups=argoproj.io,resources=rollouts,verbs=get;list;watch;patch
//

func (r *VaultStaticSecretReconciler) Reconcile(ctx context.Context, req ctrl.Request) (ctrl.Result, error) {
	logger := log.FromContext(ctx)

	o := &secretsv1beta1.VaultStaticSecret{}
	if err := r.Client.Get(ctx, req.NamespacedName, o); err != nil {
		if apierrors.IsNotFound(err) {
			return ctrl.Result{}, nil
		}

		logger.Error(err, "error getting resource from k8s", "secret", o)
		return ctrl.Result{}, err
	}

	if o.GetDeletionTimestamp() != nil {
		logger.Info("Got deletion timestamp", "obj", o)
		return ctrl.Result{}, r.handleDeletion(ctx, o)
	}

	c, err := r.ClientFactory.Get(ctx, r.Client, o)
	if err != nil {
		r.Recorder.Eventf(o, corev1.EventTypeWarning, consts.ReasonVaultClientConfigError,
			"Failed to get Vault auth login: %s", err)
		return ctrl.Result{}, err
	}

	var requeueAfter time.Duration
	if o.Spec.RefreshAfter != "" {
		d, err := parseDurationString(o.Spec.RefreshAfter, ".spec.refreshAfter", 0)
		if err != nil {
			logger.Error(err, "Field validation failed")
			r.Recorder.Eventf(o, corev1.EventTypeWarning, consts.ReasonVaultStaticSecret,
				"Field validation failed, err=%s", err)
			return ctrl.Result{}, err
		}
		requeueAfter = computeHorizonWithJitter(d)
	}

	r.referenceCache.Set(SecretTransformation, req.NamespacedName,
		helpers.GetTransformationRefObjKeys(
			o.Spec.Destination.Transformation, o.Namespace)...)

	transOption, err := helpers.NewSecretTransformationOption(ctx, r.Client, o, r.GlobalTransformationOption)
	if err != nil {
		r.Recorder.Eventf(o, corev1.EventTypeWarning, consts.ReasonTransformationError,
			"Failed setting up SecretTransformationOption: %s", err)
		return ctrl.Result{RequeueAfter: computeHorizonWithJitter(requeueDurationOnError)}, nil
	}

	kvReq, err := newKVRequest(o.Spec)
	if err != nil {
		r.Recorder.Event(o, corev1.EventTypeWarning, consts.ReasonVaultStaticSecret, err.Error())
		return ctrl.Result{}, err
	}

	resp, err := c.Read(ctx, kvReq)
	if err != nil {
		entry, _ := r.BackOffRegistry.Get(req.NamespacedName)
		r.Recorder.Eventf(o, corev1.EventTypeWarning, consts.ReasonVaultClientError,
			"Failed to read Vault secret: %s", err)
<<<<<<< HEAD
		if vault.IsForbiddenError(err) {
			c.Taint()
		}
		return ctrl.Result{RequeueAfter: computeHorizonWithJitter(requeueDurationOnError)}, nil
=======
		return ctrl.Result{RequeueAfter: entry.NextBackOff()}, nil
	} else {
		r.BackOffRegistry.Delete(req.NamespacedName)
>>>>>>> 3fc249ed
	}

	data, err := r.SecretDataBuilder.WithVaultData(resp.Data(), resp.Secret().Data, transOption)
	if err != nil {
		r.Recorder.Eventf(o, corev1.EventTypeWarning, consts.ReasonSecretDataBuilderError,
			"Failed to build K8s secret data: %s", err)
		return ctrl.Result{RequeueAfter: computeHorizonWithJitter(requeueDurationOnError)}, nil
	}

	var doRolloutRestart bool
	doSync := true
	if o.Spec.HMACSecretData != nil && *o.Spec.HMACSecretData {
		// we want to ensure that requeueAfter is set so that we can perform the proper drift detection during each reconciliation.
		// setting up a watcher on the Secret is also possibility, but polling seems to be the simplest approach for now.
		if requeueAfter == 0 {
			// hardcoding a default horizon here, perhaps we will want to make this value public?
			requeueAfter = computeHorizonWithJitter(time.Second * 60)
		}

		// doRolloutRestart only if this is not the first time this secret has been synced
		doRolloutRestart = o.Status.SecretMAC != ""

		macsEqual, messageMAC, err := helpers.HandleSecretHMAC(ctx, r.Client, r.HMACValidator, o, data)
		if err != nil {
			return ctrl.Result{}, err
		}

		// skip the next sync if the data has not changed since the last sync, and the
		// resource has not been updated.
		if o.Status.LastGeneration == o.GetGeneration() {
			doSync = !macsEqual
		}

		o.Status.SecretMAC = base64.StdEncoding.EncodeToString(messageMAC)
	} else if len(o.Spec.RolloutRestartTargets) > 0 {
		logger.V(consts.LogLevelWarning).Info("Ignoring RolloutRestartTargets",
			"hmacSecretData", o.Spec.HMACSecretData,
			"targets", o.Spec.RolloutRestartTargets)
	}

	if doSync {
		if err := helpers.SyncSecret(ctx, r.Client, o, data); err != nil {
			r.Recorder.Eventf(o, corev1.EventTypeWarning, consts.ReasonSecretSyncError,
				"Failed to update k8s secret: %s", err)
			return ctrl.Result{}, err
		}
		reason := consts.ReasonSecretSynced
		if doRolloutRestart {
			reason = consts.ReasonSecretRotated
			// rollout-restart errors are not retryable
			// all error reporting is handled by helpers.HandleRolloutRestarts
			_ = helpers.HandleRolloutRestarts(ctx, r.Client, o, r.Recorder)
		}
		r.Recorder.Event(o, corev1.EventTypeNormal, reason, "Secret synced")
	} else {
		logger.V(consts.LogLevelDebug).Info("Secret sync not required")
	}

	if err := r.updateStatus(ctx, o); err != nil {
		return ctrl.Result{}, err
	}

	return ctrl.Result{
		RequeueAfter: requeueAfter,
	}, nil
}

func (r *VaultStaticSecretReconciler) updateStatus(ctx context.Context, o *secretsv1beta1.VaultStaticSecret) error {
	logger := log.FromContext(ctx)
	logger.V(consts.LogLevelDebug).Info("Updating status")
	o.Status.LastGeneration = o.GetGeneration()
	if err := r.Status().Update(ctx, o); err != nil {
		r.Recorder.Eventf(o, corev1.EventTypeWarning, consts.ReasonStatusUpdateError,
			"Failed to update the resource's status, err=%s", err)
	}

	_, err := maybeAddFinalizer(ctx, r.Client, o, vaultStaticSecretFinalizer)
	return err
}

func (r *VaultStaticSecretReconciler) handleDeletion(ctx context.Context, o client.Object) error {
	logger := log.FromContext(ctx)
	objKey := client.ObjectKeyFromObject(o)
	r.referenceCache.Remove(SecretTransformation, objKey)
	r.BackOffRegistry.Delete(objKey)
	if controllerutil.ContainsFinalizer(o, vaultStaticSecretFinalizer) {
		logger.Info("Removing finalizer")
		if controllerutil.RemoveFinalizer(o, vaultStaticSecretFinalizer) {
			if err := r.Update(ctx, o); err != nil {
				logger.Error(err, "Failed to remove the finalizer")
				return err
			}
			logger.Info("Successfully removed the finalizer")
		}
	}
	return nil
}

func (r *VaultStaticSecretReconciler) SetupWithManager(mgr ctrl.Manager, opts controller.Options) error {
	r.referenceCache = newResourceReferenceCache()
	if r.BackOffRegistry == nil {
		r.BackOffRegistry = NewBackOffRegistry()
	}

	return ctrl.NewControllerManagedBy(mgr).
		For(&secretsv1beta1.VaultStaticSecret{}).
		WithEventFilter(syncableSecretPredicate(nil)).
		WithOptions(opts).
		Watches(
			&secretsv1beta1.SecretTransformation{},
			NewEnqueueRefRequestsHandlerST(r.referenceCache, nil),
		).
		Watches(
			&corev1.Secret{},
			&enqueueOnDeletionRequestHandler{
				gvk: secretsv1beta1.GroupVersion.WithKind(VaultStaticSecret.String()),
			},
			builder.WithPredicates(&secretsPredicate{}),
		).
		Complete(r)
}

func newKVRequest(s secretsv1beta1.VaultStaticSecretSpec) (vault.ReadRequest, error) {
	var kvReq vault.ReadRequest
	switch s.Type {
	case consts.KVSecretTypeV1:
		kvReq = vault.NewKVReadRequestV1(s.Mount, s.Path)
	case consts.KVSecretTypeV2:
		kvReq = vault.NewKVReadRequestV2(s.Mount, s.Path, s.Version)
	default:
		return nil, fmt.Errorf("unsupported secret type %q", s.Type)
	}
	return kvReq, nil
}<|MERGE_RESOLUTION|>--- conflicted
+++ resolved
@@ -110,19 +110,16 @@
 
 	resp, err := c.Read(ctx, kvReq)
 	if err != nil {
+		if vault.IsForbiddenError(err) {
+			c.Taint()
+		}
+
 		entry, _ := r.BackOffRegistry.Get(req.NamespacedName)
 		r.Recorder.Eventf(o, corev1.EventTypeWarning, consts.ReasonVaultClientError,
 			"Failed to read Vault secret: %s", err)
-<<<<<<< HEAD
-		if vault.IsForbiddenError(err) {
-			c.Taint()
-		}
-		return ctrl.Result{RequeueAfter: computeHorizonWithJitter(requeueDurationOnError)}, nil
-=======
 		return ctrl.Result{RequeueAfter: entry.NextBackOff()}, nil
 	} else {
 		r.BackOffRegistry.Delete(req.NamespacedName)
->>>>>>> 3fc249ed
 	}
 
 	data, err := r.SecretDataBuilder.WithVaultData(resp.Data(), resp.Secret().Data, transOption)
