--- conflicted
+++ resolved
@@ -93,26 +93,15 @@
 		requeueAfter = computeHorizonWithJitter(d)
 	}
 
-<<<<<<< HEAD
-	if o.Spec.Destination.Transformation.Resync {
-		for _, ref := range helpers.GetTransformationRefObjKeys(
-			o.Spec.Destination.Transformation, o.Namespace) {
-=======
 	transRefObjKeys := helpers.GetTransformationRefObjKeys(
 		o.Spec.Destination.Transformation, o.Namespace)
 	if len(transRefObjKeys) > 0 {
 		for _, ref := range transRefObjKeys {
->>>>>>> 1494f693
 			r.ReferenceCache.Add(SecretTransformation, ref,
 				req.NamespacedName)
 		}
 	} else {
-<<<<<<< HEAD
-		r.ReferenceCache.Prune(SecretTransformation,
-			req.NamespacedName)
-=======
 		r.ReferenceCache.Prune(SecretTransformation, req.NamespacedName)
->>>>>>> 1494f693
 	}
 
 	transOption, err := helpers.NewSecretTransformationOption(ctx, r.Client, o, r.GlobalTransformationOption)
@@ -236,7 +225,6 @@
 			&secretsv1beta1.SecretTransformation{},
 			NewEnqueueRefRequestsHandlerST(r.ReferenceCache, nil),
 		).
-<<<<<<< HEAD
 		Watches(
 			&corev1.Secret{},
 			&enqueueOnDeletionRequestHandler{
@@ -244,8 +232,6 @@
 			},
 			builder.WithPredicates(&secretsPredicate{}),
 		).
-=======
->>>>>>> 1494f693
 		Complete(r)
 }
 
