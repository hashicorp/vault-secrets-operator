// Copyright (c) HashiCorp, Inc.
// SPDX-License-Identifier: BUSL-1.1

package controllers

import (
	"context"
	"encoding/base64"
	"encoding/json"
	"errors"
	"fmt"
	"maps"
	"net/http"
	"os"
	"time"

	"github.com/hashicorp/vault/api"
	corev1 "k8s.io/api/core/v1"
	apierrors "k8s.io/apimachinery/pkg/api/errors"
	"k8s.io/apimachinery/pkg/runtime"
	"k8s.io/apimachinery/pkg/types"
	"k8s.io/client-go/tools/record"
	ctrl "sigs.k8s.io/controller-runtime"
	"sigs.k8s.io/controller-runtime/pkg/client"
	"sigs.k8s.io/controller-runtime/pkg/controller"
	"sigs.k8s.io/controller-runtime/pkg/controller/controllerutil"
	"sigs.k8s.io/controller-runtime/pkg/log"

	secretsv1beta1 "github.com/hashicorp/vault-secrets-operator/api/v1beta1"
	"github.com/hashicorp/vault-secrets-operator/internal/consts"
	"github.com/hashicorp/vault-secrets-operator/internal/helpers"
	"github.com/hashicorp/vault-secrets-operator/internal/vault"
)

const (
	vaultDynamicSecretFinalizer = "vaultdynamicsecret.secrets.hashicorp.com/finalizer"
)

// staticCredsJitterHorizon should be used when computing the jitter
// duration for the static-creds rotation time horizon.
var (
	staticCredsJitterHorizon = time.Second * 3
	vdsJitterFactor          = 0.05
)

// VaultDynamicSecretReconciler reconciles a VaultDynamicSecret object
type VaultDynamicSecretReconciler struct {
	client.Client
	Scheme         *runtime.Scheme
	Recorder       record.EventRecorder
	ClientFactory  vault.ClientFactory
	HMACValidator  helpers.HMACValidator
	SyncRegistry   *SyncRegistry
	ReferenceCache ResourceReferenceCache
	// runtimePodUID should always be set when updating resource's Status.
	// This is done via the downwardAPI. We get the current Pod's UID from either the
	// OPERATOR_POD_UID environment variable, or the /var/run/podinfo/uid file; in that order.
	runtimePodUID types.UID
}

//+kubebuilder:rbac:groups=secrets.hashicorp.com,resources=vaultdynamicsecrets,verbs=get;list;watch;create;update;patch;delete
//+kubebuilder:rbac:groups=secrets.hashicorp.com,resources=vaultdynamicsecrets/status,verbs=get;update;patch
//+kubebuilder:rbac:groups=secrets.hashicorp.com,resources=vaultdynamicsecrets/finalizers,verbs=update
//+kubebuilder:rbac:groups="",resources=events,verbs=create;patch
//+kubebuilder:rbac:groups="",resources=secrets,verbs=get;list;watch;create;update;patch
//
// required for rollout-restart
//+kubebuilder:rbac:groups=apps,resources=deployments,verbs=get;list;watch;patch
//+kubebuilder:rbac:groups=apps,resources=statefulsets,verbs=get;list;watch;patch
//+kubebuilder:rbac:groups=apps,resources=daemonsets,verbs=get;list;watch;patch
//
// needed for managing cached Clients, duplicated in vaultconnection_controller.go
//+kubebuilder:rbac:groups="",resources=secrets,verbs=get;list;watch;create;delete;update;patch

// Reconcile ensures that the VaultDynamicSecret Custom Resource is synced from Vault to its
// configured Kubernetes secret. The resource will periodically be reconciled to renew the
// dynamic secrets lease in Vault. If the renewal fails for any reason then the secret
// will be re-synced from Vault aka. rotated. If a secret rotation occurs and the resource has
// RolloutRestartTargets configured, then a request to "rollout restart"
// the configured Deployment, StatefulSet, ReplicaSet will be made to Kubernetes.
func (r *VaultDynamicSecretReconciler) Reconcile(ctx context.Context, req ctrl.Request) (ctrl.Result, error) {
	if r.runtimePodUID == "" {
		if val := os.Getenv("OPERATOR_POD_UID"); val != "" {
			r.runtimePodUID = types.UID(val)
		}
	}
	if r.runtimePodUID == "" {
		if b, err := os.ReadFile("/var/run/podinfo/uid"); err == nil {
			r.runtimePodUID = types.UID(b)
		}
	}

	logger := log.FromContext(ctx).WithValues("podUID", r.runtimePodUID)

	o := &secretsv1beta1.VaultDynamicSecret{}
	if err := r.Client.Get(ctx, req.NamespacedName, o); err != nil {
		if apierrors.IsNotFound(err) {
			return ctrl.Result{}, nil
		}
		logger.Error(err, "error getting resource from k8s", "obj", o)
		return ctrl.Result{}, err
	}

	if o.GetDeletionTimestamp() == nil {
		if err := r.addFinalizer(ctx, o); err != nil {
			return ctrl.Result{}, err
		}
	} else {
		logger.Info("Got deletion timestamp", "obj", o)
		return ctrl.Result{}, r.handleDeletion(ctx, o)
	}

	if o.Spec.Destination.Transformation.Resync {
		for _, ref := range helpers.GetTransformationRefObjKeys(
			o.Spec.Destination.Transformation, o.Namespace) {
			r.ReferenceCache.Add(SecretTransformation, ref,
				req.NamespacedName)
		}
	} else {
		// TODO: re-evaluate the cost of always calling this.
		r.ReferenceCache.Prune(SecretTransformation,
			req.NamespacedName)
	}

	destExists, _ := helpers.CheckSecretExists(ctx, r.Client, o)
	if !o.Spec.Destination.Create && !destExists {
		logger.Info("Destination secret does not exist, either create it or "+
			"set .spec.destination.create=true", "destination", o.Spec.Destination)
		return ctrl.Result{RequeueAfter: requeueDurationOnError}, nil
	}

	forceSync := o.Spec.Destination.Transformation.Resync && r.SyncRegistry.Has(req.NamespacedName)

	// doSync indicates that the controller should perform the secret sync,
	doSync := (o.GetGeneration() != o.Status.LastGeneration) || (o.Spec.Destination.Create && !destExists) || forceSync
	leaseID := o.Status.SecretLease.ID
	if !doSync && r.runtimePodUID != "" && r.runtimePodUID != o.Status.LastRuntimePodUID {
		// don't take part in the thundering herd on start up,
		// and the lease is still within the renewal window.
		horizon, inWindow := computeRelativeHorizonWithJitter(o, time.Second*1)
		logger.Info("Restart check",
			"inWindow", inWindow,
			"horizon", horizon,
			"allowStaticCreds", o.Spec.AllowStaticCreds)
		if !o.Spec.AllowStaticCreds {
			if !inWindow {
				// means that we are not in the lease renewal window.
				r.Recorder.Eventf(o, corev1.EventTypeNormal, consts.ReasonSecretLeaseRenewal,
					"Not in renewal window after transitioning to a new leader/pod, lease_id=%s, horizon=%s",
					leaseID, horizon)
				if err := r.updateStatus(ctx, o); err != nil {
					return ctrl.Result{}, err
				}
				return ctrl.Result{RequeueAfter: horizon}, nil
			}
		} else if inWindow {
			// TODO: decouple the static-creds in-window/horizon computation from lease
			// renewal. means that we are in the rotation period.
			r.Recorder.Eventf(o, corev1.EventTypeNormal, consts.ReasonSecretLeaseRenewal,
				"In rotation period after transitioning to a new leader/pod, lease_id=%s, horizon=%s",
				leaseID, horizon)
			if err := r.updateStatus(ctx, o); err != nil {
				return ctrl.Result{}, err
			}
			return ctrl.Result{RequeueAfter: horizon}, nil
		}
	}

	vClient, err := r.ClientFactory.Get(ctx, r.Client, o)
	if err != nil {
		r.Recorder.Eventf(o, corev1.EventTypeWarning, consts.ReasonVaultClientConfigError,
			"Failed to get Vault client: %s, lease_id=%s", err, leaseID)
		_, jitter := computeMaxJitterWithPercent(requeueDurationOnError, 0.5)
		return ctrl.Result{
			RequeueAfter: requeueDurationOnError + time.Duration(jitter),
		}, nil
	}

	if !doSync && r.isRenewableLease(&o.Status.SecretLease, o, true) && !o.Spec.AllowStaticCreds && leaseID != "" {
		// Renew the lease and return from Reconcile if the lease is successfully renewed.
		if secretLease, err := r.renewLease(ctx, vClient, o); err == nil {
			if !r.isRenewableLease(secretLease, o, false) {
				return ctrl.Result{}, nil
			}

			if secretLease.ID != leaseID {
				// the new lease ID does not match, this should never happen.
				err := fmt.Errorf("lease ID changed after renewal, expected=%s, actual=%s", leaseID, secretLease.ID)
				r.Recorder.Eventf(o, corev1.EventTypeWarning, consts.ReasonSecretLeaseRenewal, err.Error())
				return ctrl.Result{}, err
			}

			o.Status.StaticCredsMetaData = secretsv1beta1.VaultStaticCredsMetaData{}
			o.Status.SecretLease = *secretLease
			o.Status.LastRenewalTime = nowFunc().Unix()
			if err := r.updateStatus(ctx, o); err != nil {
				return ctrl.Result{}, err
			}

			leaseDuration := time.Duration(secretLease.LeaseDuration) * time.Second
			if leaseDuration < 1 {
				// set an artificial leaseDuration in the case the lease duration is not
				// compatible with computeHorizonWithJitter()
				leaseDuration = time.Second * 5
			}
			horizon := computeDynamicHorizonWithJitter(leaseDuration, o.Spec.RenewalPercent)
			r.Recorder.Eventf(o, corev1.EventTypeNormal, consts.ReasonSecretLeaseRenewal,
				"Renewed lease, lease_id=%s, horizon=%s", leaseID, horizon)
			return ctrl.Result{RequeueAfter: horizon}, nil
		} else {
			var e *LeaseTruncatedError
			if errors.As(err, &e) {
				r.Recorder.Eventf(o, corev1.EventTypeNormal, consts.ReasonSecretLeaseRenewal,
					"Lease renewal duration was truncated from %ds to %ds, "+
						"requesting new credentials", e.Expected, e.Actual)
			} else if !isLeaseNotfoundError(err) {
				r.Recorder.Eventf(o, corev1.EventTypeWarning, consts.ReasonSecretLeaseRenewalError,
					"Could not renew lease, lease_id=%s, err=%s", leaseID, err)
			}
		}
	}

	reason := consts.ReasonSecretSynced
	if o.Status.LastGeneration > 0 {
		reason = consts.ReasonSecretRotated
	}

	transOption, err := helpers.NewSecretTransformationOption(ctx, r.Client, o)
	if err != nil {
		r.Recorder.Eventf(o, corev1.EventTypeWarning, consts.ReasonTransformationError,
			"Failed setting up SecretTransformationOption: %s", err)
		return ctrl.Result{RequeueAfter: computeHorizonWithJitter(requeueDurationOnError)}, nil
	}

	// sync the secret
	secretLease, staticCredsUpdated, err := r.syncSecret(ctx, vClient, o, transOption)
	if err != nil {
		r.Recorder.Eventf(o, corev1.EventTypeWarning, consts.ReasonSecretSyncError,
			"Failed to sync secret: %s", err)
		_, jitter := computeMaxJitterWithPercent(requeueDurationOnError, 0.5)
		horizon := requeueDurationOnError + time.Duration(jitter)
		r.Recorder.Eventf(o, corev1.EventTypeWarning, consts.ReasonSecretSyncError,
			"Failed to sync the secret, horizon=%s, err=%s", horizon, err)
		return ctrl.Result{
			RequeueAfter: horizon,
		}, nil
	}

	doRolloutRestart := (doSync && o.Status.LastGeneration > 1) || staticCredsUpdated
	o.Status.SecretLease = *secretLease
	o.Status.LastRenewalTime = nowFunc().Unix()
	o.Status.LastGeneration = o.GetGeneration()
	if err := r.updateStatus(ctx, o); err != nil {
		return ctrl.Result{}, err
	}

	horizon := r.computePostSyncHorizon(ctx, o)
	r.Recorder.Eventf(o, corev1.EventTypeNormal, reason,
		"Secret synced, lease_id=%q, horizon=%s", secretLease.ID, horizon)

	if doRolloutRestart {
		// rollout-restart errors are not retryable
		// all error reporting is handled by helpers.HandleRolloutRestarts
		_ = helpers.HandleRolloutRestarts(ctx, r.Client, o, r.Recorder)
	}

	r.SyncRegistry.Delete(req.NamespacedName)

	if horizon.Seconds() == 0 {
		// no need to requeue
		logger.Info("Vault secret does not support periodic renewal/refresh via reconciliation",
			"requeue", false, "horizon", horizon)
		return ctrl.Result{}, nil
	}

	return ctrl.Result{RequeueAfter: horizon}, nil
}

func (r *VaultDynamicSecretReconciler) isRenewableLease(secretLease *secretsv1beta1.VaultSecretLease, o *secretsv1beta1.VaultDynamicSecret, skipEventRecording bool) bool {
	renewable := secretLease.Renewable
	if !renewable && !skipEventRecording && !o.Spec.AllowStaticCreds {
		r.Recorder.Eventf(o, corev1.EventTypeWarning, consts.ReasonSecretLeaseRenewal,
			"Lease is not renewable, staticCreds=%t, info=%#v",
			o.Spec.AllowStaticCreds, secretLease)
	}

	return renewable
}

func (r *VaultDynamicSecretReconciler) isStaticCreds(meta *secretsv1beta1.VaultStaticCredsMetaData) bool {
	// the ldap and database engines have minimum rotation period of 5s, requiring a
	// minimum of 1s should be okay here.
	return meta.LastVaultRotation > 0 && (meta.RotationPeriod >= 1 || meta.RotationSchedule != "")
}

func (r *VaultDynamicSecretReconciler) syncSecret(ctx context.Context, c vault.ClientBase,
	o *secretsv1beta1.VaultDynamicSecret, opt *helpers.SecretTransformationOption,
) (*secretsv1beta1.VaultSecretLease, bool, error) {
	path := vault.JoinPath(o.Spec.Mount, o.Spec.Path)
	var err error
	var resp vault.Response
	var params map[string]any
	paramsLen := len(o.Spec.Params)
	if paramsLen > 0 {
		params = make(map[string]any, paramsLen)
		for k, v := range o.Spec.Params {
			params[k] = v
		}
	}

	method := o.Spec.RequestHTTPMethod
	logger := log.FromContext(ctx).WithName("syncSecret")
	if params != nil {
		if !(method == http.MethodPost || method == http.MethodPut) {
			logger.V(consts.LogLevelWarning).Info(
				"Params provided, ignoring specified method",
				"requestHTTPMethod", o.Spec.RequestHTTPMethod)
		}
		method = http.MethodPut
	}
	if method == "" {
		method = http.MethodGet
	}

	logger = logger.WithValues("path", path, "method", method)
	switch method {
	case http.MethodPut, http.MethodPost:
		resp, err = c.Write(ctx, vault.NewWriteRequest(path, params))
	case http.MethodGet:
		resp, err = c.Read(ctx, vault.NewReadRequest(path, nil))
	default:
		return nil, false, fmt.Errorf("unsupported HTTP method %q for sync", method)
	}

	if err != nil {
		logger.Error(err, "Vault request failed")
		return nil, false, err
	}

	if resp == nil {
		return nil, false, fmt.Errorf("nil response from vault for path %s", path)
	}

	data, err := resp.SecretK8sData(opt)
	if err != nil {
		return nil, false, err
	}

	secretLease := r.getVaultSecretLease(resp.Secret())
	if !r.isRenewableLease(secretLease, o, true) && o.Spec.AllowStaticCreds {
		respData := resp.Data()
		if v, ok := respData["last_vault_rotation"]; ok && v != nil {
			ts, err := time.Parse(time.RFC3339Nano, v.(string))
			if err == nil {
				o.Status.StaticCredsMetaData.LastVaultRotation = ts.Unix()
			}
		}
		if v, ok := respData["rotation_period"]; ok && v != nil {
			switch t := v.(type) {
			case json.Number:
				period, err := t.Int64()
				if err == nil {
					o.Status.StaticCredsMetaData.RotationPeriod = period
				}
			}
		}
		if v, ok := respData["rotation_schedule"]; ok && v != nil {
			if schedule, ok := v.(string); ok && v != nil {
				o.Status.StaticCredsMetaData.RotationSchedule = schedule
			}
		}
		if v, ok := respData["ttl"]; ok && v != nil {
			switch t := v.(type) {
			case json.Number:
				ttl, err := t.Int64()
				if err == nil {
					o.Status.StaticCredsMetaData.TTL = ttl
				}
			}
		}

		if r.isStaticCreds(&o.Status.StaticCredsMetaData) {
			dataToMAC := maps.Clone(data)
			for _, k := range []string{"ttl", "rotation_schedule", "rotation_period", "last_vault_rotation", "_raw"} {
				delete(dataToMAC, k)
			}

			macsEqual, messageMAC, err := helpers.HandleSecretHMAC(ctx, r.Client, r.HMACValidator, o, dataToMAC)
			if err != nil {
				return nil, false, err
			}

			o.Status.SecretMAC = base64.StdEncoding.EncodeToString(messageMAC)
			if macsEqual {
				return secretLease, false, nil
			}
		}
	}

	if err := helpers.SyncSecret(ctx, r.Client, o, data); err != nil {
		logger.Error(err, "Destination sync failed")
		return nil, false, err
	}

	return secretLease, true, nil
}

func (r *VaultDynamicSecretReconciler) updateStatus(ctx context.Context, o *secretsv1beta1.VaultDynamicSecret) error {
	if r.runtimePodUID != "" {
		o.Status.LastRuntimePodUID = r.runtimePodUID
	}
	if err := r.Status().Update(ctx, o); err != nil {
		r.Recorder.Eventf(o, corev1.EventTypeWarning, consts.ReasonStatusUpdateError,
			"Failed to update the resource's status, err=%s", err)
	}

	return nil
}

func (r *VaultDynamicSecretReconciler) getVaultSecretLease(resp *api.Secret) *secretsv1beta1.VaultSecretLease {
	return &secretsv1beta1.VaultSecretLease{
		ID:            resp.LeaseID,
		LeaseDuration: resp.LeaseDuration,
		Renewable:     resp.Renewable,
		RequestID:     resp.RequestID,
	}
}

func (r *VaultDynamicSecretReconciler) renewLease(
	ctx context.Context, c vault.ClientBase, o *secretsv1beta1.VaultDynamicSecret,
) (*secretsv1beta1.VaultSecretLease, error) {
	resp, err := c.Write(ctx, vault.NewWriteRequest("/sys/leases/renew", map[string]any{
		"lease_id":  o.Status.SecretLease.ID,
		"increment": o.Status.SecretLease.LeaseDuration,
	}))
	if err != nil {
		return nil, err
	}
	// The renewal duration can come back as less than the requested increment
	// if the time remaining on max_ttl is less than the increment. In this case
	// return an error so new credentials are acquired.
	if resp.Secret().LeaseDuration < o.Status.SecretLease.LeaseDuration {
		return r.getVaultSecretLease(resp.Secret()), &LeaseTruncatedError{
			Expected: o.Status.SecretLease.LeaseDuration,
			Actual:   resp.Secret().LeaseDuration,
		}
	}

	return r.getVaultSecretLease(resp.Secret()), nil
}

func (r *VaultDynamicSecretReconciler) addFinalizer(ctx context.Context, o *secretsv1beta1.VaultDynamicSecret) error {
	if !controllerutil.ContainsFinalizer(o, vaultDynamicSecretFinalizer) {
		controllerutil.AddFinalizer(o, vaultDynamicSecretFinalizer)
		if err := r.Client.Update(ctx, o); err != nil {
			return err
		}
	}
	return nil
}

// SetupWithManager sets up the controller with the Manager.
func (r *VaultDynamicSecretReconciler) SetupWithManager(mgr ctrl.Manager, opts controller.Options) error {
	return ctrl.NewControllerManagedBy(mgr).
		For(&secretsv1beta1.VaultDynamicSecret{}).
		WithOptions(opts).
		WithEventFilter(syncableSecretPredicate()).
<<<<<<< HEAD
		Watches(
			&secretsv1beta1.SecretTransformation{},
			NewEnqueueRefRequestsHandlerST(r.ReferenceCache, r.SyncRegistry),
		).
=======
>>>>>>> 98f28517
		Complete(r)
}

func isLeaseNotfoundError(err error) bool {
	if respErr, ok := err.(*api.ResponseError); ok && respErr != nil {
		if respErr.StatusCode == http.StatusBadRequest {
			return len(respErr.Errors) == 1 && respErr.Errors[0] == "lease not found"
		}
	}
	return false
}

// handleDeletion will handle the deletion path of the VDS secret:
// * revoking any associated outstanding leases
// * removing our finalizer
func (r *VaultDynamicSecretReconciler) handleDeletion(ctx context.Context, o *secretsv1beta1.VaultDynamicSecret) error {
	logger := log.FromContext(ctx)
	// We are ignoring errors inside `revokeLease`, otherwise we may fail to remove the finalizer.
	// Worst case at this point we will leave a dangling lease instead of a secret which
	// cannot be deleted. Events are emitted in these cases.
	r.revokeLease(ctx, o, "")

	objKey := client.ObjectKeyFromObject(o)
	r.SyncRegistry.Delete(objKey)
	r.ReferenceCache.Prune(SecretTransformation, objKey)
	if controllerutil.ContainsFinalizer(o, vaultDynamicSecretFinalizer) {
		logger.Info("Removing finalizer")
		if controllerutil.RemoveFinalizer(o, vaultDynamicSecretFinalizer) {
			if err := r.Update(ctx, o); err != nil {
				logger.Error(err, "Failed to remove the finalizer")
				return err
			}
			logger.Info("Successfully removed the finalizer")
		}
	}
	return nil
}

// revokeLease revokes the VDS secret's lease.
// NOTE: Enabling revocation requires the VaultAuthMethod referenced by `o.Spec.VaultAuthRef` to have a policy
// that includes `path "sys/leases/revoke" { capabilities = ["update"] }`, otherwise this will fail with permission
// errors.
func (r *VaultDynamicSecretReconciler) revokeLease(ctx context.Context, o *secretsv1beta1.VaultDynamicSecret, id string) {
	logger := log.FromContext(ctx)
	// Allow us to override the SecretLease in the event that we want to revoke an old lease.
	leaseID := id
	if leaseID == "" {
		leaseID = o.Status.SecretLease.ID
	}
	logger.Info("Revoking lease for credential ", "id", leaseID)
	c, err := r.ClientFactory.Get(ctx, r.Client, o)
	if err != nil {
		logger.Error(err, "Failed to get client when revoking lease for ", "id", leaseID)
		return
	}
	if _, err = c.Write(ctx, vault.NewWriteRequest("/sys/leases/revoke", map[string]any{
		"lease_id": leaseID,
	})); err != nil {
		msg := "Failed to revoke lease"
		r.Recorder.Eventf(o, corev1.EventTypeWarning, consts.ReasonSecretLeaseRevoke, msg+": %s", err)
		logger.Error(err, "Failed to revoke lease ", "id", leaseID)
	} else {
		msg := "Lease revoked"
		r.Recorder.Eventf(o, corev1.EventTypeNormal, consts.ReasonSecretLeaseRevoke, msg+": %s", leaseID)
		logger.Info("Lease revoked ", "id", leaseID)
	}
}

// computePostSyncHorizon for a secretsv1beta1.VaultDynamicSecret. The duration
// computed varies depending on the "type" of Vault secret being synced. In the
// case the secret is from a "static-creds" role, the computed horizon will be
// greater than the secret rotation period/TTL. For all other types, the horizon
// is computed from the secret's lease duration, the o.Spec.RenewalPercent, minus
// some jitter offset.
func (r *VaultDynamicSecretReconciler) computePostSyncHorizon(ctx context.Context, o *secretsv1beta1.VaultDynamicSecret) time.Duration {
	logger := log.FromContext(ctx).WithName("computePostSyncHorizon")
	var horizon time.Duration

	secretLease := o.Status.SecretLease
	if !o.Spec.AllowStaticCreds {
		leaseDuration := time.Duration(secretLease.LeaseDuration) * time.Second
		horizon = computeDynamicHorizonWithJitter(leaseDuration, o.Spec.RenewalPercent)
		logger.V(consts.LogLevelDebug).Info("Leased",
			"secretLease", secretLease, "horizon", horizon)
	} else {
		// TODO: handle the case where VSO missed the last rotation, check o.Status.StaticCredsMetaData.LastVaultRotation ?
		staticCredsMeta := o.Status.StaticCredsMetaData
		// the next sync should be scheduled in the future, Vault will be handling the
		// secret rotation. We need to get new secret data after it has been rotated, so
		// we always compute a horizon after staticCredsMeta.TTL.
		if !r.isStaticCreds(&staticCredsMeta) {
			horizon = 0
			logger.Info("Vault response data does not support static-creds semantics",
				"allowStaticCreds", o.Spec.AllowStaticCreds,
				"horizon", horizon,
				"status", o.Status,
			)
		} else {
			if staticCredsMeta.TTL > 0 {
				// give Vault an extra .5 seconds to perform the rotation
				horizon = time.Duration(staticCredsMeta.TTL)*time.Second + 500*time.Millisecond
			} else {
				horizon = time.Second * 1
			}
			_, jitter := computeMaxJitterWithPercent(staticCredsJitterHorizon, vdsJitterFactor)
			horizon += time.Duration(jitter)
			logger.V(consts.LogLevelDebug).Info("StaticCreds",
				"staticCredsMeta", staticCredsMeta, "horizon", horizon)
		}
	}

	return horizon
}

func computeRotationTime(o *secretsv1beta1.VaultDynamicSecret) time.Time {
	var ts int64
	var horizon time.Duration
	if o.Spec.AllowStaticCreds {
		ts = o.Status.StaticCredsMetaData.LastVaultRotation
		horizon = time.Duration(o.Status.StaticCredsMetaData.TTL) * time.Second
	} else {
		ts = o.Status.LastRenewalTime
		horizon = computeStartRenewingAt(
			time.Duration(o.Status.SecretLease.LeaseDuration)*time.Second, o.Spec.RenewalPercent)
	}

	return time.Unix(ts, 0).Add(horizon)
}

// computeRelativeHorizon returns the duration of the renewal window based on the
// lease's last renewal time relative to now.
// For non-static creds, return true if the associated lease is within its
// renewal window.
// For static creds, return true if the VDS object is in Vault the rotation
// window.
func computeRelativeHorizon(o *secretsv1beta1.VaultDynamicSecret) (time.Duration, bool) {
	ts := computeRotationTime(o)
	now := nowFunc()
	if o.Spec.AllowStaticCreds {
		return ts.Sub(now), now.Before(ts)
	} else {
		return ts.Sub(now), now.After(ts)
	}
}

// computeRelativeHorizonWithJitter returns the duration minus some random jitter
// of the renewal/rotation window based on the lease's last renewal time relative
// to now.
// For non-static creds, return true if the associated lease is within its
// renewal window.
// For static creds, return true if the VDS object is in Vault the rotation
// window.
// Use minHorizon if it is less than computed horizon.
func computeRelativeHorizonWithJitter(o *secretsv1beta1.VaultDynamicSecret, minHorizon time.Duration) (time.Duration, bool) {
	horizon, inWindow := computeRelativeHorizon(o)
	if horizon < minHorizon {
		horizon = minHorizon
	}
	if o.Spec.AllowStaticCreds {
		_, jitter := computeMaxJitterWithPercent(staticCredsJitterHorizon, vdsJitterFactor)
		horizon += time.Duration(jitter)
	} else {
		_, jitter := computeMaxJitterWithPercent(horizon, 0.05)
		horizon -= time.Duration(jitter)
	}
	return horizon, inWindow
}<|MERGE_RESOLUTION|>--- conflicted
+++ resolved
@@ -91,7 +91,6 @@
 	}
 
 	logger := log.FromContext(ctx).WithValues("podUID", r.runtimePodUID)
-
 	o := &secretsv1beta1.VaultDynamicSecret{}
 	if err := r.Client.Get(ctx, req.NamespacedName, o); err != nil {
 		if apierrors.IsNotFound(err) {
@@ -465,13 +464,10 @@
 		For(&secretsv1beta1.VaultDynamicSecret{}).
 		WithOptions(opts).
 		WithEventFilter(syncableSecretPredicate()).
-<<<<<<< HEAD
 		Watches(
 			&secretsv1beta1.SecretTransformation{},
 			NewEnqueueRefRequestsHandlerST(r.ReferenceCache, r.SyncRegistry),
 		).
-=======
->>>>>>> 98f28517
 		Complete(r)
 }
 
