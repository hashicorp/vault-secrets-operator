// Copyright (c) HashiCorp, Inc.
// SPDX-License-Identifier: MPL-2.0

package controllers

import (
	"context"
	"fmt"
	"net/http"
	"os"
	"time"

	"github.com/hashicorp/vault/api"
	corev1 "k8s.io/api/core/v1"
	apierrors "k8s.io/apimachinery/pkg/api/errors"
	"k8s.io/apimachinery/pkg/runtime"
	"k8s.io/apimachinery/pkg/types"
	"k8s.io/client-go/tools/record"
	ctrl "sigs.k8s.io/controller-runtime"
	"sigs.k8s.io/controller-runtime/pkg/client"
	"sigs.k8s.io/controller-runtime/pkg/controller"
	"sigs.k8s.io/controller-runtime/pkg/controller/controllerutil"
	"sigs.k8s.io/controller-runtime/pkg/log"
	"sigs.k8s.io/controller-runtime/pkg/predicate"

	secretsv1alpha1 "github.com/hashicorp/vault-secrets-operator/api/v1alpha1"
	"github.com/hashicorp/vault-secrets-operator/internal/consts"
	"github.com/hashicorp/vault-secrets-operator/internal/helpers"
	"github.com/hashicorp/vault-secrets-operator/internal/vault"
)

const (
	vaultDynamicSecretFinalizer = "vaultdynamicsecret.secrets.hashicorp.com/finalizer"
)

// VaultDynamicSecretReconciler reconciles a VaultDynamicSecret object
type VaultDynamicSecretReconciler struct {
	client.Client
	Scheme        *runtime.Scheme
	Recorder      record.EventRecorder
	ClientFactory vault.ClientFactory
	// runtimePodUID should always be set when updating resource's Status.
	// This is done via the downwardAPI. We get the current Pod's UID from either the
	// OPERATOR_POD_UID environment variable, or the /var/run/podinfo/uid file; in that order.
	runtimePodUID types.UID
}

//+kubebuilder:rbac:groups=secrets.hashicorp.com,resources=vaultdynamicsecrets,verbs=get;list;watch;create;update;patch;delete
//+kubebuilder:rbac:groups=secrets.hashicorp.com,resources=vaultdynamicsecrets/status,verbs=get;update;patch
//+kubebuilder:rbac:groups=secrets.hashicorp.com,resources=vaultdynamicsecrets/finalizers,verbs=update
//+kubebuilder:rbac:groups="",resources=events,verbs=create;patch
//+kubebuilder:rbac:groups="",resources=secrets,verbs=get;list;watch;create;update;patch
//
// required for rollout-restart
//+kubebuilder:rbac:groups=apps,resources=deployments,verbs=get;list;watch;patch
//+kubebuilder:rbac:groups=apps,resources=statefulsets,verbs=get;list;watch;patch
//+kubebuilder:rbac:groups=apps,resources=daemonsets,verbs=get;list;watch;patch
//
// needed for managing cached Clients, duplicated in vaultconnection_controller.go
//+kubebuilder:rbac:groups="",resources=secrets,verbs=get;list;watch;create;delete;update;patch

// Reconcile ensures that the VaultDynamicSecret Custom Resource is synced from Vault to its
// configured Kubernetes secret. The resource will periodically be reconciled to renew the
// dynamic secrets lease in Vault. If the renewal fails for any reason then the secret
// will be re-synced from Vault aka. rotated. If a secret rotation occurs and the resource has
// RolloutRestartTargets configured, then a request to "rollout restart"
// the configured Deployment, StatefulSet, ReplicaSet will be made to Kubernetes.
func (r *VaultDynamicSecretReconciler) Reconcile(ctx context.Context, req ctrl.Request) (ctrl.Result, error) {
	logger := log.FromContext(ctx)

	if r.runtimePodUID == "" {
		if val := os.Getenv("OPERATOR_POD_UID"); val != "" {
			r.runtimePodUID = types.UID(val)
		}
	}
	if r.runtimePodUID == "" {
		if b, err := os.ReadFile("/var/run/podinfo/uid"); err == nil {
			r.runtimePodUID = types.UID(b)
		}
	}

	o := &secretsv1alpha1.VaultDynamicSecret{}
	if err := r.Client.Get(ctx, req.NamespacedName, o); err != nil {
		if apierrors.IsNotFound(err) {
			return ctrl.Result{}, nil
		}
		logger.Error(err, "error getting resource from k8s", "obj", o)
		return ctrl.Result{}, err
	}
	// Add a finalizer on the VDS resource if we intend to Revoke on cleanup path or lease renewal.
	// Otherwise, there isn't a need for it since we are not managing anything on deletion.
	if o.Spec.Revoke {
		if o.GetDeletionTimestamp() == nil {
			if err := r.addFinalizer(ctx, o); err != nil {
				return ctrl.Result{}, err
			}
		} else {
			logger.Info("Got deletion timestamp", "obj", o)
			return ctrl.Result{}, r.handleDeletion(ctx, o)
		}
	}

	var doRolloutRestart bool
	leaseID := o.Status.SecretLease.ID
	if leaseID != "" {
		if r.runtimePodUID != "" && r.runtimePodUID != o.Status.LastRuntimePodUID {
			// don't take part in the thundering herd on start up,
			// and the lease is still within the renewal window.
			if !inRenewalWindow(o.Status) {
				leaseDuration := time.Duration(o.Status.SecretLease.LeaseDuration) * time.Second
				horizon := computeDynamicHorizonWithJitter(leaseDuration)
				if err := r.updateStatus(ctx, o); err != nil {
					return ctrl.Result{}, err
				}
				r.Recorder.Eventf(o, corev1.EventTypeNormal, consts.ReasonSecretLeaseRenewal,
					"Not in renewal window after transitioning to a new leader/pod, lease_id=%s, horizon=%s",
					leaseID, horizon)
				return ctrl.Result{RequeueAfter: horizon}, nil
			}
		}

		vClient, err := r.ClientFactory.Get(ctx, r.Client, o)
		if err != nil {
			r.Recorder.Eventf(o, corev1.EventTypeWarning, consts.ReasonVaultClientConfigError,
				"Failed to get Vault client: %s, lease_id=%s", err, leaseID)
			return ctrl.Result{}, err
		}

		// Renew the lease and return from Reconcile if the lease is succesfully renewed.
		if secretLease, err := r.renewLease(ctx, vClient, o); err == nil {
			if !r.isRenewableLease(secretLease, o) {
				return ctrl.Result{}, nil
			}

			if secretLease.ID != leaseID {
				// the new lease ID does not match, this should never happen.
				err := fmt.Errorf("lease ID changed after renewal, expected=%s, actual=%s", leaseID, secretLease.ID)
				r.Recorder.Eventf(o, corev1.EventTypeWarning, consts.ReasonSecretLeaseRenewal, err.Error())
				return ctrl.Result{}, err
			}

			o.Status.SecretLease = *secretLease
			o.Status.LastRenewalTime = time.Now().Unix()
			if err := r.updateStatus(ctx, o); err != nil {
				return ctrl.Result{}, err
			}

			leaseDuration := time.Duration(secretLease.LeaseDuration) * time.Second
			if leaseDuration < 1 {
				// set an artificial leaseDuration in the case the lease duration is not
				// compatible with computeHorizonWithJitter()
				leaseDuration = time.Second * 5
			}
			horizon := computeDynamicHorizonWithJitter(leaseDuration)
			r.Recorder.Eventf(o, corev1.EventTypeNormal, consts.ReasonSecretLeaseRenewal,
				"Renewed lease, lease_id=%s, horizon=%s", leaseID, horizon)
			return ctrl.Result{RequeueAfter: horizon}, nil
		} else {
			// The secretLease was not renewed or failed, continue through Reconcile and do a rollout restart.
			doRolloutRestart = true
			if !isLeaseNotfoundError(err) {
				r.Recorder.Eventf(o, corev1.EventTypeWarning, consts.ReasonSecretLeaseRenewalError,
					"Could not renew lease, lease_id=%s, err=%s", leaseID, err)
			}
		}
	}

	vClient, err := r.ClientFactory.Get(ctx, r.Client, o)
	if err != nil {
		r.Recorder.Eventf(o, corev1.EventTypeWarning, consts.ReasonVaultClientConfigError,
			"Failed to get Vault client: %s, lease_id=%s", err, leaseID)
		return ctrl.Result{}, err
	}
	oldLease := o.Status.SecretLease

	secretLease, err := r.syncSecret(ctx, vClient, o)
	if err != nil {
		return ctrl.Result{}, err
	}

	o.Status.SecretLease = *secretLease
	o.Status.LastRenewalTime = time.Now().Unix()
	if err := r.updateStatus(ctx, o); err != nil {
		return ctrl.Result{}, err
	}
<<<<<<< HEAD
=======
	// Revoke the existing Lease if it did exist before and we just renewed it.
	if o.Spec.Revoke && oldLease.ID != "" && oldLease.Renewable {
		r.revokeLease(ctx, o, oldLease.ID)
	}

>>>>>>> d4120604
	reason := consts.ReasonSecretSynced
	leaseDuration := time.Duration(secretLease.LeaseDuration) * time.Second
	horizon := computeDynamicHorizonWithJitter(leaseDuration)
	r.Recorder.Eventf(o, corev1.EventTypeNormal, reason,
		"Secret synced, lease_id=%s, horizon=%s", secretLease.ID, horizon)

	if doRolloutRestart {
		reason = consts.ReasonSecretRotated
		// rollout-restart errors are not retryable
		// all error reporting is handled by helpers.HandleRolloutRestarts
		_ = helpers.HandleRolloutRestarts(ctx, r.Client, o, r.Recorder)
	}

	if !r.isRenewableLease(secretLease, o) {
		return ctrl.Result{}, nil
	}

	return ctrl.Result{RequeueAfter: horizon}, nil
}

func (r *VaultDynamicSecretReconciler) isRenewableLease(resp *secretsv1alpha1.VaultSecretLease, o *secretsv1alpha1.VaultDynamicSecret) bool {
	if !resp.Renewable {
		r.Recorder.Eventf(o, corev1.EventTypeWarning, consts.ReasonSecretLeaseRenewal,
			"Lease is not renewable, info=%#v", resp)
		return false
	}
	return true
}

func (r *VaultDynamicSecretReconciler) syncSecret(ctx context.Context, vClient vault.Client, o *secretsv1alpha1.VaultDynamicSecret) (*secretsv1alpha1.VaultSecretLease, error) {
	path := fmt.Sprintf("%s/creds/%s", o.Spec.Mount, o.Spec.Role)
	resp, err := vClient.Read(ctx, path)
	if err != nil {
		return nil, err
	}

	if resp == nil {
		return nil, fmt.Errorf("nil response from vault for path %s", path)
	}

	data, err := vault.MarshalSecretData(resp)
	if err != nil {
		return nil, err
	}

	if err := helpers.SyncSecret(ctx, r.Client, o, data); err != nil {
		return nil, err
	}

	return r.getVaultSecretLease(resp), nil
}

func (r *VaultDynamicSecretReconciler) updateStatus(ctx context.Context, o *secretsv1alpha1.VaultDynamicSecret) error {
	if r.runtimePodUID != "" {
		o.Status.LastRuntimePodUID = r.runtimePodUID
	}
	if err := r.Status().Update(ctx, o); err != nil {
		r.Recorder.Eventf(o, corev1.EventTypeWarning, consts.ReasonStatusUpdateError,
			"Failed to update the resource's status, err=%s", err)
	}
	return nil
}

func (r *VaultDynamicSecretReconciler) getVaultSecretLease(resp *api.Secret) *secretsv1alpha1.VaultSecretLease {
	return &secretsv1alpha1.VaultSecretLease{
		ID:            resp.LeaseID,
		LeaseDuration: resp.LeaseDuration,
		Renewable:     resp.Renewable,
		RequestID:     resp.RequestID,
	}
}

func (r *VaultDynamicSecretReconciler) renewLease(ctx context.Context, c vault.Client, o *secretsv1alpha1.VaultDynamicSecret) (*secretsv1alpha1.VaultSecretLease, error) {
	resp, err := c.Write(ctx, "/sys/leases/renew", map[string]interface{}{
		"lease_id":  o.Status.SecretLease.ID,
		"increment": o.Status.SecretLease.LeaseDuration,
	})
	if err != nil {
		return nil, err
	}
	// The renewal duration can come back as less than the requested increment
	// if the time remaining on max_ttl is less than the increment. If there are
	// rollout restart targets and the renewal was capped in this manner, return
	// an error to ensure the targets have valid credentials while going through
	// the rollout restart.
	if len(o.Spec.RolloutRestartTargets) > 0 && resp.LeaseDuration < o.Status.SecretLease.LeaseDuration {
		return nil, fmt.Errorf("lease renewal was capped to %ds, less than the requested %ds", resp.LeaseDuration, o.Status.SecretLease.LeaseDuration)
	}

	return r.getVaultSecretLease(resp), nil
}

func (r *VaultDynamicSecretReconciler) addFinalizer(ctx context.Context, o *secretsv1alpha1.VaultDynamicSecret) error {
	if !controllerutil.ContainsFinalizer(o, vaultDynamicSecretFinalizer) {
		controllerutil.AddFinalizer(o, vaultDynamicSecretFinalizer)
		if err := r.Client.Update(ctx, o); err != nil {
			return err
		}
	}
	return nil
}

// SetupWithManager sets up the controller with the Manager.
func (r *VaultDynamicSecretReconciler) SetupWithManager(mgr ctrl.Manager, opts controller.Options) error {
	return ctrl.NewControllerManagedBy(mgr).
		For(&secretsv1alpha1.VaultDynamicSecret{}).
		WithOptions(opts).
		WithEventFilter(predicate.GenerationChangedPredicate{}).
		Complete(r)
}

func isLeaseNotfoundError(err error) bool {
	if respErr, ok := err.(*api.ResponseError); ok && respErr != nil {
		if respErr.StatusCode == http.StatusBadRequest {
			return len(respErr.Errors) == 1 && respErr.Errors[0] == "lease not found"
		}
	}
	return false
}

<<<<<<< HEAD
// inRenewalWindow checks if 2/3 of the lease duration of a VDS has elapsed
func inRenewalWindow(status secretsv1alpha1.VaultDynamicSecretStatus) bool {
	leaseDuration := time.Duration(status.SecretLease.LeaseDuration) * time.Second
	startRenewingAt := time.Duration(float64(leaseDuration.Nanoseconds()) * 2 / 3)
	ts := time.Unix(status.LastRenewalTime, 0).Add(startRenewingAt).Unix()
	now := time.Now().Unix()
	return ts-now <= 0
=======
// handleDeletion will handle the deletion path of the VDS secret:
// * revoking any associated outstanding leases
// * removing our finalizer
func (r *VaultDynamicSecretReconciler) handleDeletion(ctx context.Context, o *secretsv1alpha1.VaultDynamicSecret) error {
	logger := log.FromContext(ctx)
	// We are ignoring errors inside `revokeLease`, otherwise we may fail to remove the finalizer.
	// Worst case at this point we will leave a dangling lease instead of a secret which
	// cannot be deleted. Events are emitted in these cases.
	r.revokeLease(ctx, o, "")
	if controllerutil.ContainsFinalizer(o, vaultDynamicSecretFinalizer) {
		logger.Info("Removing finalizer")
		if controllerutil.RemoveFinalizer(o, vaultDynamicSecretFinalizer) {
			if err := r.Update(ctx, o); err != nil {
				logger.Error(err, "Failed to remove the finalizer")
				return err
			}
			logger.Info("Successfully removed the finalizer")
		}
	}
	return nil
}

// revokeLease revokes the VDS secret's lease.
// NOTE: Enabling revocation requires the VaultAuthMethod referenced by `o.Spec.VaultAuthRef` to have a policy
// that includes `path "sys/leases/revoke" { capabilities = ["update"] }`, otherwise this will fail with permission
// errors.
func (r *VaultDynamicSecretReconciler) revokeLease(ctx context.Context, o *secretsv1alpha1.VaultDynamicSecret, id string) {
	logger := log.FromContext(ctx)
	// Allow us to override the SecretLease in the event that we want to revoke an old lease.
	leaseID := id
	if leaseID == "" {
		leaseID = o.Status.SecretLease.ID
	}
	logger.Info("Revoking lease for credential ", "id", leaseID)
	c, err := r.ClientFactory.Get(ctx, r.Client, o)
	if err != nil {
		logger.Error(err, "Failed to get client when revoking lease for ", "id", leaseID)
		return
	}
	if _, err = c.Write(ctx, "/sys/leases/revoke", map[string]interface{}{
		"lease_id": leaseID,
	}); err != nil {
		msg := "Failed to revoke lease"
		r.Recorder.Eventf(o, corev1.EventTypeWarning, consts.ReasonSecretLeaseRevoke, msg+": %s", err)
		logger.Error(err, "Failed to revoke lease ", "id", leaseID)
	} else {
		msg := "Lease revoked"
		r.Recorder.Eventf(o, corev1.EventTypeNormal, consts.ReasonSecretLeaseRevoke, msg+": %s", leaseID)
		logger.Info("Lease revoked ", "id", leaseID)
	}
>>>>>>> d4120604
}<|MERGE_RESOLUTION|>--- conflicted
+++ resolved
@@ -183,14 +183,11 @@
 	if err := r.updateStatus(ctx, o); err != nil {
 		return ctrl.Result{}, err
 	}
-<<<<<<< HEAD
-=======
 	// Revoke the existing Lease if it did exist before and we just renewed it.
 	if o.Spec.Revoke && oldLease.ID != "" && oldLease.Renewable {
 		r.revokeLease(ctx, o, oldLease.ID)
 	}
 
->>>>>>> d4120604
 	reason := consts.ReasonSecretSynced
 	leaseDuration := time.Duration(secretLease.LeaseDuration) * time.Second
 	horizon := computeDynamicHorizonWithJitter(leaseDuration)
@@ -311,15 +308,6 @@
 	return false
 }
 
-<<<<<<< HEAD
-// inRenewalWindow checks if 2/3 of the lease duration of a VDS has elapsed
-func inRenewalWindow(status secretsv1alpha1.VaultDynamicSecretStatus) bool {
-	leaseDuration := time.Duration(status.SecretLease.LeaseDuration) * time.Second
-	startRenewingAt := time.Duration(float64(leaseDuration.Nanoseconds()) * 2 / 3)
-	ts := time.Unix(status.LastRenewalTime, 0).Add(startRenewingAt).Unix()
-	now := time.Now().Unix()
-	return ts-now <= 0
-=======
 // handleDeletion will handle the deletion path of the VDS secret:
 // * revoking any associated outstanding leases
 // * removing our finalizer
@@ -370,5 +358,13 @@
 		r.Recorder.Eventf(o, corev1.EventTypeNormal, consts.ReasonSecretLeaseRevoke, msg+": %s", leaseID)
 		logger.Info("Lease revoked ", "id", leaseID)
 	}
->>>>>>> d4120604
+}
+
+// inRenewalWindow checks if 2/3 of the lease duration of a VDS has elapsed
+func inRenewalWindow(status secretsv1alpha1.VaultDynamicSecretStatus) bool {
+	leaseDuration := time.Duration(status.SecretLease.LeaseDuration) * time.Second
+	startRenewingAt := time.Duration(float64(leaseDuration.Nanoseconds()) * 2 / 3)
+	ts := time.Unix(status.LastRenewalTime, 0).Add(startRenewingAt).Unix()
+	now := time.Now().Unix()
+	return ts-now <= 0
 }