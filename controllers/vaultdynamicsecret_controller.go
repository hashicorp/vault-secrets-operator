--- conflicted
+++ resolved
@@ -91,28 +91,14 @@
 			now := time.Now().Unix()
 			diff := ts - now
 			if diff > 0 {
-<<<<<<< HEAD
-				horizon, err := computeHorizonWithJitter(time.Duration(diff) * time.Second)
-				if err != nil {
-					logger.Error(err, "Failed to compute the new horizon")
-				} else {
-					o.Status.LastRuntimePodName = r.runtimePodName
-					if err := r.updateStatus(ctx, o); err != nil {
-						return ctrl.Result{}, err
-					}
-					r.Recorder.Eventf(o, corev1.EventTypeNormal, consts.ReasonSecretLeaseRenewal,
-						"Not in renewal window after transitioning to a new leader/pod, lease_id=%s, horizon=%s",
-						leaseID, horizon)
-					return ctrl.Result{RequeueAfter: horizon}, nil
-=======
 				o.Status.LastRuntimePodName = r.runtimePodName
 				if err := r.updateStatus(ctx, o); err != nil {
 					return ctrl.Result{}, err
->>>>>>> 84c0b14e
 				}
 				horizon := computeHorizonWithJitter(time.Duration(diff) * time.Second)
 				r.Recorder.Eventf(o, corev1.EventTypeNormal, consts.ReasonSecretLeaseRenewal,
-					"Not in renewal window after transitioning to a new leader/pod, lease_id=%s, horizon=%s", leaseID, horizon)
+					"Not in renewal window after transitioning to a new leader/pod, lease_id=%s, horizon=%s",
+					leaseID, horizon)
 				return ctrl.Result{RequeueAfter: horizon}, nil
 			}
 		}
@@ -188,13 +174,8 @@
 				r.Recorder.Eventf(o, corev1.EventTypeWarning, "RolloutRestartFailed",
 					"failed to execute rollout restarts for target %#v: %s", target, err)
 			} else {
-<<<<<<< HEAD
 				r.Recorder.Eventf(o, corev1.EventTypeNormal, "RolloutRestartTriggered",
-					"Rollout restart triggered for %s", target)
-=======
-				r.Recorder.Eventf(s, corev1.EventTypeNormal, "RolloutRestartTriggered",
 					"Rollout restart triggered for %v", target)
->>>>>>> 84c0b14e
 			}
 		}
 	}
