--- conflicted
+++ resolved
@@ -141,26 +141,15 @@
 		}
 	}
 
-<<<<<<< HEAD
-	if o.Spec.Destination.Transformation.Resync {
-		for _, ref := range helpers.GetTransformationRefObjKeys(
-			o.Spec.Destination.Transformation, o.Namespace) {
-=======
 	transRefObjKeys := helpers.GetTransformationRefObjKeys(
 		o.Spec.Destination.Transformation, o.Namespace)
 	if len(transRefObjKeys) > 0 {
 		for _, ref := range transRefObjKeys {
->>>>>>> 1494f693
 			r.ReferenceCache.Add(SecretTransformation, ref,
 				req.NamespacedName)
 		}
 	} else {
-<<<<<<< HEAD
-		r.ReferenceCache.Prune(SecretTransformation,
-			req.NamespacedName)
-=======
 		r.ReferenceCache.Remove(SecretTransformation, req.NamespacedName)
->>>>>>> 1494f693
 	}
 
 	transOption, err := helpers.NewSecretTransformationOption(ctx, r.Client, o, r.GlobalTransformationOption)
