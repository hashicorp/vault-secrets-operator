// Copyright (c) HashiCorp, Inc.
// SPDX-License-Identifier: BUSL-1.1

package controllers

import (
	"context"
	"encoding/base64"
	"encoding/json"
	"fmt"
	"strings"
	"time"

	"github.com/go-logr/logr"
	corev1 "k8s.io/api/core/v1"
	apierrors "k8s.io/apimachinery/pkg/api/errors"
	"k8s.io/apimachinery/pkg/runtime"
	"k8s.io/client-go/tools/record"
	ctrl "sigs.k8s.io/controller-runtime"
	"sigs.k8s.io/controller-runtime/pkg/client"
	"sigs.k8s.io/controller-runtime/pkg/controller"
	"sigs.k8s.io/controller-runtime/pkg/controller/controllerutil"
	"sigs.k8s.io/controller-runtime/pkg/log"

	secretsv1beta1 "github.com/hashicorp/vault-secrets-operator/api/v1beta1"
	"github.com/hashicorp/vault-secrets-operator/internal/consts"
	"github.com/hashicorp/vault-secrets-operator/internal/helpers"
	"github.com/hashicorp/vault-secrets-operator/internal/metrics"
	"github.com/hashicorp/vault-secrets-operator/internal/vault"
)

const vaultPKIFinalizer = "vaultpkisecrets.secrets.hashicorp.com/finalizer"

var minHorizon = time.Second * 1

// VaultPKISecretReconciler reconciles a VaultPKISecret object
type VaultPKISecretReconciler struct {
	client.Client
	Scheme         *runtime.Scheme
	ClientFactory  vault.ClientFactory
	HMACValidator  helpers.HMACValidator
	Recorder       record.EventRecorder
	SyncRegistry   *SyncRegistry
	ReferenceCache ResourceReferenceCache
}

//+kubebuilder:rbac:groups=secrets.hashicorp.com,resources=vaultpkisecrets,verbs=get;list;watch;create;update;patch;delete
//+kubebuilder:rbac:groups=secrets.hashicorp.com,resources=vaultpkisecrets/status,verbs=get;update;patch
//+kubebuilder:rbac:groups=secrets.hashicorp.com,resources=vaultpkisecrets/finalizers,verbs=update
//+kubebuilder:rbac:groups="",resources=secrets,verbs=get
//+kubebuilder:rbac:groups="",resources=events,verbs=create;patch
//
// required for rollout-restart
//+kubebuilder:rbac:groups=apps,resources=deployments,verbs=get;list;watch;patch
//+kubebuilder:rbac:groups=apps,resources=statefulsets,verbs=get;list;watch;patch
//+kubebuilder:rbac:groups=apps,resources=daemonsets,verbs=get;list;watch;patch
//

// Reconcile is part of the main kubernetes reconciliation loop which aims to
// move the current state of the cluster closer to the desired state. It
// compares the state specified by the VaultPKISecret object against the
// actual cluster state, and then performs operations to make the cluster state
// reflect the state specified by the user.
func (r *VaultPKISecretReconciler) Reconcile(ctx context.Context, req ctrl.Request) (ctrl.Result, error) {
	logger := log.FromContext(ctx)

	o := &secretsv1beta1.VaultPKISecret{}
	if err := r.Client.Get(ctx, req.NamespacedName, o); err != nil {
		if apierrors.IsNotFound(err) {
			logger.V(consts.LogLevelDebug).Info("VaultPKISecret resource not found", "req", req)
			return ctrl.Result{}, nil
		}

		logger.Error(err, "Failed to get VaultPKISecret resource", "resource", req.NamespacedName)
		return ctrl.Result{}, err
	}

	if o.GetDeletionTimestamp() == nil {
		if err := r.addFinalizer(ctx, o); err != nil {
			return ctrl.Result{}, err
		}
	} else {
		logger.Info("Got deletion timestamp", "obj", o)
		return ctrl.Result{}, r.handleDeletion(ctx, o)
	}

	path := r.getPath(o.Spec)
	destinationExists, _ := helpers.CheckSecretExists(ctx, r.Client, o)
	// In the case where the secret should exist already, check that it does
	// before proceeding to issue a cert
	if !o.Spec.Destination.Create && !destinationExists {
		horizon := computeHorizonWithJitter(requeueDurationOnError)
		msg := fmt.Sprintf("Kubernetes secret %q does not exist yet, horizon=%s",
			o.Spec.Destination.Name, horizon)
		logger.Info(msg)
		o.Status.Error = consts.ReasonK8sClientError
		r.recordEvent(o, o.Status.Error, msg)
		if err := r.updateStatus(ctx, o); err != nil {
			return ctrl.Result{}, err
		}

		return ctrl.Result{
			RequeueAfter: horizon,
		}, nil
	}

	// Since the status fields LastGeneration, SecretMAC, and LastRotation were added
	// together we can use the value of LastRotation to determine if VSO is running
	// with the expected schema. If the CRD schema has not been updated, then
	// LastRotation will always be 0, since an update to this field's value will be
	// dropped.
	// Note: LastRotation will be used in the future when the PKI expiry offset
	// can be expressed as a percentage.
	var schemaEpoch int
	if o.Status.LastRotation > 0 {
		schemaEpoch = 1
	}
	var syncReason string
	switch {
	case o.Status.SerialNumber == "":
		syncReason = consts.ReasonInitialSync
	case r.SyncRegistry.Contains(req.NamespacedName):
		syncReason = consts.ReasonSyncOnRefUpdate
	case schemaEpoch > 0 && o.GetGeneration() != o.Status.LastGeneration:
		syncReason = consts.ReasonResourceUpdated
	case o.Spec.Destination.Create && !destinationExists:
		logger.Info("Destination secret does not exist",
			"create", o.Spec.Clear,
			"destination", o.Spec.Destination.Name)
		syncReason = consts.ReasonInexistentDestination
	case destinationExists:
		if schemaEpoch > 0 {
			if matched, err := helpers.HMACDestinationSecret(ctx, r.Client,
				r.HMACValidator, o); err == nil && !matched {
				syncReason = consts.ReasonSecretDataDrift
			} else if err != nil {
				logger.Error(err, "Failed to HMAC destination secret")
			}
		}
	}

<<<<<<< HEAD
	if o.Spec.Destination.Transformation.Resync {
		for _, ref := range helpers.GetTransformationRefObjKeys(
			o.Spec.Destination.Transformation, o.Namespace) {
			r.ReferenceCache.Add(SecretTransformation, ref,
				req.NamespacedName)
		}
	} else {
		r.ReferenceCache.Prune(SecretTransformation,
			req.NamespacedName)
	}

	renderOption, err := helpers.NewSecretTransformationOption(ctx, r.Client, o)
=======
	transOption, err := helpers.NewSecretTransformationOption(ctx, r.Client, o)
>>>>>>> c077f782
	if err != nil {
		r.Recorder.Eventf(o, corev1.EventTypeWarning, consts.ReasonTransformationError,
			"Failed setting up SecretTransformationOption: %s", err)
		return ctrl.Result{RequeueAfter: computeHorizonWithJitter(requeueDurationOnError)}, nil
	}

	if syncReason == "" {
		logger.V(consts.LogLevelTrace).Info("Check renewal window")
		horizon, inWindow := computePKIRenewalWindow(ctx, o, 0.05)
		if !inWindow {
			logger.Info("Not in renewal window", "horizon", horizon)
			return ctrl.Result{
				RequeueAfter: horizon,
			}, nil
		} else {
			syncReason = consts.ReasonInRenewalWindow
		}
	}

	// assume that status is always invalid
	o.Status.Valid = false
	logger.Info("Must sync", "reason", syncReason)
	c, err := r.ClientFactory.Get(ctx, r.Client, o)
	if err != nil {
		o.Status.Error = consts.ReasonK8sClientError
		logger.Error(err, "Get Vault client")
		return ctrl.Result{
			RequeueAfter: computeHorizonWithJitter(requeueDurationOnError),
		}, nil
	}

	resp, err := c.Write(ctx, vault.NewWriteRequest(path, o.GetIssuerAPIData()))
	if err != nil {
		o.Status.Error = consts.ReasonK8sClientError
		msg := "Failed to issue certificate from Vault"
		logger.Error(err, msg)
		r.recordEvent(o, o.Status.Error, msg+": %s", err)
		if err := r.updateStatus(ctx, o); err != nil {
			return ctrl.Result{}, err
		}
		return ctrl.Result{
			RequeueAfter: computeHorizonWithJitter(requeueDurationOnError),
		}, nil
	}

	certResp, err := vault.UnmarshalPKIIssueResponse(resp.Secret())
	if err != nil {
		o.Status.Error = consts.ReasonK8sClientError
		msg := "Failed to unmarshal PKI response"
		logger.Error(err, msg)
		r.recordEvent(o, o.Status.Error, msg+": %s", err)
		if err := r.updateStatus(ctx, o); err != nil {
			return ctrl.Result{}, err
		}
		return ctrl.Result{
			RequeueAfter: computeHorizonWithJitter(requeueDurationOnError),
		}, nil
	}

	if certResp.SerialNumber == "" {
		o.Status.Error = consts.ReasonK8sClientError
		msg := "Invalid Vault secret data, serial_number cannot be empty"
		logger.Error(nil, msg)
		r.recordEvent(o, o.Status.Error, msg)
		if err := r.updateStatus(ctx, o); err != nil {
			return ctrl.Result{}, err
		}
		return ctrl.Result{
			RequeueAfter: computeHorizonWithJitter(requeueDurationOnError),
		}, nil
	}

	data, err := resp.SecretK8sData(transOption)
	if err != nil {
		o.Status.Error = consts.ReasonK8sClientError
		msg := "Failed to marshal Vault secret data"
		logger.Error(err, msg)
		r.recordEvent(o, o.Status.Error, msg+": %s", err)
		if err := r.updateStatus(ctx, o); err != nil {
			return ctrl.Result{}, err
		}
		return ctrl.Result{
			RequeueAfter: computeHorizonWithJitter(requeueDurationOnError),
		}, nil
	}

	// Fix ca_chain formatting since it's a slice
	if len(data["ca_chain"]) > 0 {
		data["ca_chain"] = []byte(strings.Join(certResp.CAChain, "\n"))
	}
	if o.Spec.Destination.Type == corev1.SecretTypeTLS {
		data[corev1.TLSCertKey] = data["certificate"]
		// the ca_chain includes the issuing ca
		if len(data["ca_chain"]) > 0 {
			data[corev1.TLSCertKey] = append(data[corev1.TLSCertKey], []byte("\n")...)
			data[corev1.TLSCertKey] = append(data[corev1.TLSCertKey], []byte(data["ca_chain"])...)
		} else if len(data["issuing_ca"]) > 0 {
			data[corev1.TLSCertKey] = append(data[corev1.TLSCertKey], []byte("\n")...)
			data[corev1.TLSCertKey] = append(data[corev1.TLSCertKey], data["issuing_ca"]...)
		}
		data[corev1.TLSPrivateKeyKey] = data["private_key"]
	}

	if b, err := json.Marshal(data); err == nil {
		newMAC, err := r.HMACValidator.HMAC(ctx, r.Client, b)
		if err != nil {
			logger.Error(err, "HMAC data")
			o.Status.Error = consts.ReasonHMACDataError
			if err := r.updateStatus(ctx, o); err != nil {
				return ctrl.Result{}, err
			}
			return ctrl.Result{
				RequeueAfter: computeHorizonWithJitter(requeueDurationOnError),
			}, nil
		}
		o.Status.SecretMAC = base64.StdEncoding.EncodeToString(newMAC)
	}

	if err := helpers.SyncSecret(ctx, r.Client, o, data); err != nil {
		logger.Error(err, "Sync secret")
		o.Status.Error = consts.ReasonSecretSyncError
		if err := r.updateStatus(ctx, o); err != nil {
			return ctrl.Result{}, err
		}
		return ctrl.Result{
			RequeueAfter: computeHorizonWithJitter(requeueDurationOnError),
		}, nil
	}

	reason := consts.ReasonSecretSynced
	if o.Status.SerialNumber != "" {
		reason = consts.ReasonSecretRotated
		// rollout-restart errors are not retryable
		// all error reporting is handled by helpers.HandleRolloutRestarts
		_ = helpers.HandleRolloutRestarts(ctx, r.Client, o, r.Recorder)
	}

	// revoke the certificate on renewal
	if o.Spec.Revoke && o.Status.SerialNumber != "" {
		if err := r.revokeCertificate(ctx, logger, o); err != nil {
			logger.Error(err, "Certificate revocation")
			o.Status.Error = consts.ReasonCertificateRevocationError
			return ctrl.Result{
				RequeueAfter: computeHorizonWithJitter(requeueDurationOnError),
			}, nil
		}
	}

	o.Status.Valid = true
	o.Status.Error = ""
	o.Status.SerialNumber = certResp.SerialNumber
	o.Status.Expiration = certResp.Expiration
	o.Status.LastRotation = time.Now().Unix()
	o.Status.LastGeneration = o.GetGeneration()
	if err := r.updateStatus(ctx, o); err != nil {
		logger.Error(err, "Failed to update the status")
		return ctrl.Result{}, err
	}

	r.SyncRegistry.Remove(req.NamespacedName)

	horizon, _ := computePKIRenewalWindow(ctx, o, .05)
	r.recordEvent(o, reason, fmt.Sprintf("Secret synced, horizon=%s", horizon))
	logger.Info("Successfully updated the secret", "horizon", horizon)
	return ctrl.Result{
		RequeueAfter: horizon,
	}, nil
}

func (r *VaultPKISecretReconciler) handleDeletion(ctx context.Context, o *secretsv1beta1.VaultPKISecret) error {
	objKey := client.ObjectKeyFromObject(o)
	r.SyncRegistry.Remove(objKey)

	r.ReferenceCache.Prune(SecretTransformation, objKey)
	finalizerSet := controllerutil.ContainsFinalizer(o, vaultPKIFinalizer)
	logger := log.FromContext(ctx).WithName("handleDeletion").WithValues(
		"finalizer", vaultPKIFinalizer, "isSet", finalizerSet)
	logger.V(consts.LogLevelTrace).Info("In deletion")
	if finalizerSet {
		logger.V(consts.LogLevelDebug).Info("Remove finalizer")
		if controllerutil.RemoveFinalizer(o, vaultPKIFinalizer) {
			if err := r.Update(ctx, o); err != nil {
				logger.Error(err, "Failed to remove the finalizer")
				return err
			}
			logger.V(consts.LogLevelDebug).Info("Finalizers successfully removed")
		}
		if err := r.finalizePKI(ctx, logger, o); err != nil {
			logger.Error(err, "Failed")
		}

		return nil
	}

	return nil
}

func (r *VaultPKISecretReconciler) addFinalizer(ctx context.Context, s *secretsv1beta1.VaultPKISecret) error {
	logger := log.FromContext(ctx).WithValues("finalizer", vaultPKIFinalizer)
	if !controllerutil.ContainsFinalizer(s, vaultPKIFinalizer) {
		controllerutil.AddFinalizer(s, vaultPKIFinalizer)
		logger.V(consts.LogLevelDebug).Info("Adding finalizer")
		if err := r.Client.Update(ctx, s); err != nil {
			logger.Error(err, "Adding finalizer")
			return err
		}
		return nil
	} else {
		logger.V(consts.LogLevelDebug).Info("Finalizer already added")
		return nil
	}
}

func (r *VaultPKISecretReconciler) SetupWithManager(mgr ctrl.Manager, opts controller.Options) error {
	return ctrl.NewControllerManagedBy(mgr).
		For(&secretsv1beta1.VaultPKISecret{}).
		WithEventFilter(syncableSecretPredicate()).
		WithOptions(opts).
		Watches(
			&secretsv1beta1.SecretTransformation{},
			NewEnqueueRefRequestsHandlerST(r.ReferenceCache, r.SyncRegistry),
		).
		Complete(r)
}

func (r *VaultPKISecretReconciler) finalizePKI(ctx context.Context, l logr.Logger, s *secretsv1beta1.VaultPKISecret) error {
	l.Info("Finalizing VaultPKISecret")
	if s.Spec.Revoke {
		if err := r.revokeCertificate(ctx, l, s); err != nil {
			return err
		}
	}

	if !s.Spec.Destination.Create && s.Spec.Clear {
		if err := r.clearSecretData(ctx, l, s); err != nil {
			return err
		}
	}
	return nil
}

func (r *VaultPKISecretReconciler) clearSecretData(ctx context.Context, l logr.Logger, s *secretsv1beta1.VaultPKISecret) error {
	return helpers.SyncSecret(ctx, r.Client, s, nil)
}

func (r *VaultPKISecretReconciler) revokeCertificate(ctx context.Context, l logr.Logger, s *secretsv1beta1.VaultPKISecret) error {
	c, err := r.ClientFactory.Get(ctx, r.Client, s)
	if err != nil {
		return err
	}

	l.Info(fmt.Sprintf("Revoking certificate %q", s.Status.SerialNumber))

	if _, err := c.Write(ctx, vault.NewWriteRequest(fmt.Sprintf("%s/revoke", s.Spec.Mount), map[string]any{
		"serial_number": s.Status.SerialNumber,
	})); err != nil {
		l.Error(err, "Failed to revoke certificate", "serial_number", s.Status.SerialNumber)
		return err
	}

	return nil
}

func (r *VaultPKISecretReconciler) getPath(spec secretsv1beta1.VaultPKISecretSpec) string {
	parts := []string{spec.Mount}
	if spec.IssuerRef != "" {
		parts = append(parts, "issuer", spec.IssuerRef)
	} else {
		parts = append(parts, "issue")
	}
	parts = append(parts, spec.Role)

	return strings.Join(parts, "/")
}

func (r *VaultPKISecretReconciler) recordEvent(p *secretsv1beta1.VaultPKISecret, reason, msg string, i ...interface{}) {
	eventType := corev1.EventTypeNormal
	if !p.Status.Valid {
		eventType = corev1.EventTypeWarning
	}

	r.Recorder.Eventf(p, eventType, reason, msg, i...)
}

func (r *VaultPKISecretReconciler) updateStatus(ctx context.Context, o *secretsv1beta1.VaultPKISecret) error {
	logger := log.FromContext(ctx)
	logger.V(consts.LogLevelTrace).Info("Update status called")
	metrics.SetResourceStatus("vaultpkisecret", o, o.Status.Valid)
	if err := r.Status().Update(ctx, o); err != nil {
		msg := "Failed to update the resource's status"
		r.recordEvent(o, consts.ReasonStatusUpdateError, "%s: %s", msg, err)
		logger.Error(err, msg)
		return err
	}

	return nil
}

func computeExpirationTimePKI(o *secretsv1beta1.VaultPKISecret, offset int64) time.Time {
	return time.Unix(o.Status.Expiration-offset, 0)
}

func computePKIRenewalWindow(ctx context.Context, o *secretsv1beta1.VaultPKISecret,
	jitterPercent float64,
) (time.Duration, bool) {
	logger := log.FromContext(ctx).WithValues("expiryOffset", o.Spec.ExpiryOffset)
	if o.Status.LastRotation > 0 {
		// TODO: factor out lastRotation when we add support for spec.renewalPercent
		logger = logger.WithValues("lastRotation", time.Unix(o.Status.LastRotation, 0))
	}

	offset, err := parseDurationString(o.Spec.ExpiryOffset, ".spec.expiryOffset", 0)
	if err != nil {
		logger.Info("Warning: tolerating invalid expiryOffset",
			"err", err, "effectiveOffset", offset)
	}

	now := nowFunc()
	rotationTime := computeExpirationTimePKI(o, int64(offset.Seconds()))
	horizon := rotationTime.Sub(now)
	var inWindow bool
	if isInWindow(now, rotationTime) || horizon < minHorizon {
		horizon = minHorizon
		inWindow = true
	}

	// compute the horizon for the next renewal check add/subtract some jitter to
	// ensure that the next scheduled check will be in the renewal window.
	_, jitter := computeMaxJitterDurationWithPercent(horizon, jitterPercent)
	if offset > 0 || inWindow {
		horizon += jitter
	} else {
		horizon -= jitter
	}

	logger.V(consts.LogLevelDebug).WithValues(
		"expiresWhen", rotationTime, "now", now,
		"serialNumber", o.Status.SerialNumber,
		"horizon", horizon).Info("Computed certificate renewal window with spec.expiryOffset")

	return horizon, inWindow
}<|MERGE_RESOLUTION|>--- conflicted
+++ resolved
@@ -139,7 +139,6 @@
 		}
 	}
 
-<<<<<<< HEAD
 	if o.Spec.Destination.Transformation.Resync {
 		for _, ref := range helpers.GetTransformationRefObjKeys(
 			o.Spec.Destination.Transformation, o.Namespace) {
@@ -151,10 +150,7 @@
 			req.NamespacedName)
 	}
 
-	renderOption, err := helpers.NewSecretTransformationOption(ctx, r.Client, o)
-=======
 	transOption, err := helpers.NewSecretTransformationOption(ctx, r.Client, o)
->>>>>>> c077f782
 	if err != nil {
 		r.Recorder.Eventf(o, corev1.EventTypeWarning, consts.ReasonTransformationError,
 			"Failed setting up SecretTransformationOption: %s", err)
