--- conflicted
+++ resolved
@@ -10,27 +10,6 @@
 	"sigs.k8s.io/controller-runtime/pkg/client"
 	"sigs.k8s.io/controller-runtime/pkg/event"
 	"sigs.k8s.io/controller-runtime/pkg/predicate"
-<<<<<<< HEAD
-
-	secretsv1alpha1 "github.com/hashicorp/vault-secrets-operator/api/v1alpha1"
-	"github.com/hashicorp/vault-secrets-operator/internal/consts"
-	"github.com/hashicorp/vault-secrets-operator/internal/utils"
-	"github.com/hashicorp/vault-secrets-operator/internal/vault"
-)
-
-const (
-	reasonAccepted                 = "Accepted"
-	reasonConnectionNotFound       = "ConnectionNotFound"
-	reasonInvalidAuthConfiguration = "InvalidAuthConfiguration"
-	reasonInvalidConfiguration     = "InvalidConfiguration"
-	reasonInvalidConnection        = "InvalidVaultConnection"
-	reasonInvalidResourceRef       = "InvalidResourceRef"
-	reasonK8sClientError           = "K8sClientError"
-	reasonStatusUpdateError        = "StatusUpdateError"
-	reasonVaultClientError         = "VaultClientError"
-	reasonVaultStaticSecret        = "VaultStaticSecretError"
-=======
->>>>>>> 6e0abde2
 )
 
 var random = rand.New(rand.NewSource(int64(time.Now().Nanosecond())))
