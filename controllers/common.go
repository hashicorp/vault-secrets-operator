// Copyright (c) HashiCorp, Inc.
// SPDX-License-Identifier: BUSL-1.1

package controllers

import (
	"context"
	"fmt"
	"math/rand"
	"time"

	"github.com/go-logr/logr"
	"sigs.k8s.io/controller-runtime/pkg/client"
	"sigs.k8s.io/controller-runtime/pkg/controller/controllerutil"

	secretsv1beta1 "github.com/hashicorp/vault-secrets-operator/api/v1beta1"
	"github.com/hashicorp/vault-secrets-operator/internal/common"
)

var (
	_                      error = (*LeaseTruncatedError)(nil)
	random                       = rand.New(rand.NewSource(int64(time.Now().Nanosecond())))
	requeueDurationOnError       = time.Second * 5
	// used by monkey patching unit tests
	nowFunc = time.Now
)

const renewalPercentCap = 90

// LeaseTruncatedError indicates that the requested lease renewal duration is
// less than expected
type LeaseTruncatedError struct {
	Expected int
	Actual   int
}

func (l *LeaseTruncatedError) Error() string {
	return fmt.Sprintf("lease renewal duration was truncated from %ds to %ds",
		l.Expected, l.Actual)
}

// computeMaxJitter with max as 10% of the duration, and jitter a random amount
// between 0-10%
<<<<<<< HEAD
func computeMaxJitter(duration time.Duration) (float64, uint64) {
	return computeMaxJitterWithPercent(duration, 0.1)
=======
func computeMaxJitter(duration time.Duration) (maxHorizon float64, jitter uint64) {
	return computeMaxJitterWithPercent(duration, 0.10)
>>>>>>> d462e563
}

// computeMaxJitter with max as a percentage (percent) of the duration, and
// jitter a random amount between 0 up to percent
<<<<<<< HEAD
func computeMaxJitterWithPercent(duration time.Duration, percent float64) (float64, uint64) {
	maxDuration := percent * float64(duration.Nanoseconds())
	u := uint64(maxDuration)
=======
func computeMaxJitterWithPercent(duration time.Duration, percent float64) (maxHorizon float64, jitter uint64) {
	nanos := duration.Nanoseconds()
	maxHorizon = percent * float64(nanos)
	u := uint64(maxHorizon)
>>>>>>> d462e563
	if u == 0 {
		return maxDuration, 0
	} else {
		return maxDuration, uint64(random.Int63()) % u
	}
<<<<<<< HEAD
}

// computeMaxJitterDurationWithPercent with max as a percentage (percent) of the duration, and
// jitter a random amount between 0 up to percent
func computeMaxJitterDurationWithPercent(duration time.Duration, percent float64) (float64, time.Duration) {
	maxDuration, jitter := computeMaxJitterWithPercent(duration, percent)
	return maxDuration, time.Duration(jitter)
=======
	return maxHorizon, jitter
>>>>>>> d462e563
}

// computeHorizonWithJitter returns a time.Duration minus a random offset, with an
// additional random jitter added to reduce pressure on the Reconciler.
// based https://github.com/hashicorp/vault/blob/03d2be4cb943115af1bcddacf5b8d79f3ec7c210/api/lifetime_watcher.go#L381
func computeHorizonWithJitter(minDuration time.Duration) time.Duration {
<<<<<<< HEAD
	maxDuration, jitter := computeMaxJitter(minDuration)

	return minDuration - (time.Duration(maxDuration) + time.Duration(jitter))
=======
	maxHorizon, jitter := computeMaxJitter(minDuration)

	return minDuration - (time.Duration(maxHorizon) + time.Duration(jitter))
>>>>>>> d462e563
}

// capRenewalPercent returns a renewalPercent capped between 0 and 90
// inclusively
func capRenewalPercent(renewalPercent int) (rp int) {
	switch {
	case renewalPercent > renewalPercentCap:
		rp = renewalPercentCap
	case renewalPercent < 0:
		rp = 0
	default:
		rp = renewalPercent
	}
	return rp
}

// computeDynamicHorizonWithJitter returns a time.Duration that is the specified
// percentage of the lease duration, minus some random jitter (up to 10% of
// leaseDuration), to ensure the horizon falls within the specified renewal window
func computeDynamicHorizonWithJitter(leaseDuration time.Duration, renewalPercent int) time.Duration {
<<<<<<< HEAD
	maxDuration, jitter := computeMaxJitter(leaseDuration)

	return computeStartRenewingAt(leaseDuration, renewalPercent) + time.Duration(maxDuration) - time.Duration(jitter)
=======
	maxHorizon, jitter := computeMaxJitter(leaseDuration)

	return computeStartRenewingAt(leaseDuration, renewalPercent) + time.Duration(maxHorizon) - time.Duration(jitter)
>>>>>>> d462e563
}

// computeStartRenewingAt returns a time.Duration that is the specified
// percentage of the lease duration.
func computeStartRenewingAt(leaseDuration time.Duration, renewalPercent int) time.Duration {
	return time.Duration(float64(leaseDuration.Nanoseconds()) * float64(capRenewalPercent(renewalPercent)) / 100)
}

// RemoveAllFinalizers is responsible for removing all finalizers added by the controller to prevent
// finalizers from going stale when the controller is being deleted.
func RemoveAllFinalizers(ctx context.Context, c client.Client, log logr.Logger) error {
	// To support allNamespaces, do not add the common.OperatorNamespace filter, aka opts := client.ListOptions{}
	opts := []client.ListOption{
		client.InNamespace(common.OperatorNamespace),
	}
	// Fetch all custom resources managed by the controller and remove any finalizers that we control.
	// Do this for each resource type:
	// * VaultAuthMethod
	// * VaultConnection
	// * VaultDynamicSecret
	// * VaultStaticSecret <- not currently implemented
	// * VaultPKISecret

	vamList := &secretsv1beta1.VaultAuthList{}
	err := c.List(ctx, vamList, opts...)
	if err != nil {
		log.Error(err, "Unable to list VaultAuth resources")
	}
	removeFinalizers(ctx, c, log, vamList)

	vcList := &secretsv1beta1.VaultConnectionList{}
	err = c.List(ctx, vcList, opts...)
	if err != nil {
		log.Error(err, "Unable to list VaultConnection resources")
	}
	removeFinalizers(ctx, c, log, vcList)

	vdsList := &secretsv1beta1.VaultDynamicSecretList{}
	err = c.List(ctx, vdsList, opts...)
	if err != nil {
		log.Error(err, "Unable to list VaultDynamicSecret resources")
	}
	removeFinalizers(ctx, c, log, vdsList)

	vpkiList := &secretsv1beta1.VaultPKISecretList{}
	err = c.List(ctx, vpkiList, opts...)
	if err != nil {
		log.Error(err, "Unable to list VaultPKISecret resources")
	}
	removeFinalizers(ctx, c, log, vpkiList)
	return nil
}

// removeFinalizers removes specific finalizers from each CR type and updates the resource if necessary.
// Errors are ignored in this case so that we can do the best effort attempt to remove *all* finalizers, even
// if one or two have problems.
func removeFinalizers(ctx context.Context, c client.Client, log logr.Logger, objs client.ObjectList) {
	cnt := 0
	switch t := objs.(type) {
	case *secretsv1beta1.VaultAuthList:
		for _, x := range t.Items {
			cnt++
			if controllerutil.RemoveFinalizer(&x, vaultAuthFinalizer) {
				log.Info(fmt.Sprintf("Updating finalizer for Auth %s", x.Name))
				if err := c.Update(ctx, &x, &client.UpdateOptions{}); err != nil {
					log.Error(err, fmt.Sprintf("Unable to update finalizer for %s: %s", vaultAuthFinalizer, x.Name))
				}
			}
		}
	case *secretsv1beta1.VaultPKISecretList:
		for _, x := range t.Items {
			cnt++
			if controllerutil.RemoveFinalizer(&x, vaultPKIFinalizer) {
				log.Info(fmt.Sprintf("Updating finalizer for PKI %s", x.Name))
				if err := c.Update(ctx, &x, &client.UpdateOptions{}); err != nil {
					log.Error(err, fmt.Sprintf("Unable to update finalizer for %s: %s", vaultPKIFinalizer, x.Name))
				}
			}
		}
	case *secretsv1beta1.VaultConnectionList:
		for _, x := range t.Items {
			cnt++
			if controllerutil.RemoveFinalizer(&x, vaultConnectionFinalizer) {
				log.Info(fmt.Sprintf("Updating finalizer for Connection %s", x.Name))
				if err := c.Update(ctx, &x, &client.UpdateOptions{}); err != nil {
					log.Error(err, fmt.Sprintf("Unable to update finalizer for %s: %s", vaultConnectionFinalizer, x.Name))
				}
			}
		}
	case *secretsv1beta1.VaultDynamicSecretList:
		for _, x := range t.Items {
			cnt++
			if controllerutil.RemoveFinalizer(&x, vaultDynamicSecretFinalizer) {
				log.Info(fmt.Sprintf("Updating finalizer for DynamicSecret %s", x.Name))
				if err := c.Update(ctx, &x, &client.UpdateOptions{}); err != nil {
					log.Error(err, fmt.Sprintf("Unable to update finalizer for %s: %s", vaultDynamicSecretFinalizer, x.Name))
				}
			}
		}
	}
	log.Info(fmt.Sprintf("Removed %d finalizers", cnt))
}

func parseDurationString(duration, path string, min time.Duration) (time.Duration, error) {
	var err error
	var d time.Duration
	if duration != "" {
		d, err = time.ParseDuration(duration)
		if err != nil {
			return 0, fmt.Errorf(
				"invalid value %q for %s, %w",
				duration, path, err)
		}
		if d < min {
			return 0, fmt.Errorf(
				"invalid value %q for %s, below the minimum allowed value %s",
				duration, path, min)
		}
	}
	return d, nil
}

func isInWindow(t1, t2 time.Time) bool {
	return t1.After(t2) || t1.Equal(t2)
}<|MERGE_RESOLUTION|>--- conflicted
+++ resolved
@@ -41,58 +41,31 @@
 
 // computeMaxJitter with max as 10% of the duration, and jitter a random amount
 // between 0-10%
-<<<<<<< HEAD
-func computeMaxJitter(duration time.Duration) (float64, uint64) {
-	return computeMaxJitterWithPercent(duration, 0.1)
-=======
 func computeMaxJitter(duration time.Duration) (maxHorizon float64, jitter uint64) {
 	return computeMaxJitterWithPercent(duration, 0.10)
->>>>>>> d462e563
 }
 
 // computeMaxJitter with max as a percentage (percent) of the duration, and
 // jitter a random amount between 0 up to percent
-<<<<<<< HEAD
-func computeMaxJitterWithPercent(duration time.Duration, percent float64) (float64, uint64) {
-	maxDuration := percent * float64(duration.Nanoseconds())
-	u := uint64(maxDuration)
-=======
 func computeMaxJitterWithPercent(duration time.Duration, percent float64) (maxHorizon float64, jitter uint64) {
 	nanos := duration.Nanoseconds()
 	maxHorizon = percent * float64(nanos)
 	u := uint64(maxHorizon)
->>>>>>> d462e563
 	if u == 0 {
-		return maxDuration, 0
+		jitter = 0
 	} else {
-		return maxDuration, uint64(random.Int63()) % u
-	}
-<<<<<<< HEAD
-}
-
-// computeMaxJitterDurationWithPercent with max as a percentage (percent) of the duration, and
-// jitter a random amount between 0 up to percent
-func computeMaxJitterDurationWithPercent(duration time.Duration, percent float64) (float64, time.Duration) {
-	maxDuration, jitter := computeMaxJitterWithPercent(duration, percent)
-	return maxDuration, time.Duration(jitter)
-=======
+		jitter = uint64(random.Int63()) % u
+	}
 	return maxHorizon, jitter
->>>>>>> d462e563
 }
 
 // computeHorizonWithJitter returns a time.Duration minus a random offset, with an
 // additional random jitter added to reduce pressure on the Reconciler.
 // based https://github.com/hashicorp/vault/blob/03d2be4cb943115af1bcddacf5b8d79f3ec7c210/api/lifetime_watcher.go#L381
 func computeHorizonWithJitter(minDuration time.Duration) time.Duration {
-<<<<<<< HEAD
-	maxDuration, jitter := computeMaxJitter(minDuration)
-
-	return minDuration - (time.Duration(maxDuration) + time.Duration(jitter))
-=======
 	maxHorizon, jitter := computeMaxJitter(minDuration)
 
 	return minDuration - (time.Duration(maxHorizon) + time.Duration(jitter))
->>>>>>> d462e563
 }
 
 // capRenewalPercent returns a renewalPercent capped between 0 and 90
@@ -113,15 +86,9 @@
 // percentage of the lease duration, minus some random jitter (up to 10% of
 // leaseDuration), to ensure the horizon falls within the specified renewal window
 func computeDynamicHorizonWithJitter(leaseDuration time.Duration, renewalPercent int) time.Duration {
-<<<<<<< HEAD
-	maxDuration, jitter := computeMaxJitter(leaseDuration)
-
-	return computeStartRenewingAt(leaseDuration, renewalPercent) + time.Duration(maxDuration) - time.Duration(jitter)
-=======
 	maxHorizon, jitter := computeMaxJitter(leaseDuration)
 
 	return computeStartRenewingAt(leaseDuration, renewalPercent) + time.Duration(maxHorizon) - time.Duration(jitter)
->>>>>>> d462e563
 }
 
 // computeStartRenewingAt returns a time.Duration that is the specified
