--- conflicted
+++ resolved
@@ -221,7 +221,10 @@
 
 func isInWindow(t1, t2 time.Time) bool {
 	return t1.After(t2) || t1.Equal(t2)
-<<<<<<< HEAD
+}
+
+func isInWindow(t1, t2 time.Time) bool {
+	return t1.After(t2) || t1.Equal(t2)
 }
 
 func syncableSecretPredicate() predicate.Predicate {
@@ -231,6 +234,4 @@
 		predicate.AnnotationChangedPredicate{},
 		// needed for template rendering
 		predicate.LabelChangedPredicate{})
-=======
->>>>>>> 44786cc5
 }