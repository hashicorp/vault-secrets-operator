--- conflicted
+++ resolved
@@ -46,13 +46,7 @@
           key: ${{ runner.os }}-go-${{ hashFiles('**/go.sum') }}
           restore-keys: |
             ${{ runner.os }}-go-
-<<<<<<< HEAD
       - run: make ci-test
-=======
-      - run: make ci-test
-
-      # TODO(tvoran): replace this with CRT build workflow
-      - run: make ci-docker-build
 
   integrationTest:
     runs-on: ubuntu-latest
@@ -123,5 +117,4 @@
           VAULT_ENT_IMAGE_REPO: docker.mirror.hashicorp.services/hashicorp/vault-enterprise
         run: |
           make setup-integration-test-ent LICENSE_TMP=$RUNNER_TEMP
-          make integration-test-ent
->>>>>>> f277fc56
+          make integration-test-ent