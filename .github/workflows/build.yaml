name: build

on:
  push:
  workflow_dispatch:
    inputs:
      version:
        description: "Version to build, e.g. 0.1.0"
        type: string
        required: false

env:
  PKG_NAME: "vault-secrets-operator"

jobs:
  get-product-version:
    runs-on: ubuntu-latest
    outputs:
      product-version: ${{ steps.get-product-version.outputs.product-version }}
    steps:
      - uses: actions/checkout@ac593985615ec2ede58e132d2e21d2b1cbd6127c # v3.3.0
      - name: get product version
        id: get-product-version
        run: |
          VERSION="${{ github.event.inputs.version || '0.0.0-prototype' }}"
          echo "Using version ${VERSION}"
          echo "product-version=${VERSION}" >> $GITHUB_OUTPUT

  generate-metadata-file:
    needs: get-product-version
    runs-on: ubuntu-latest
    outputs:
      filepath: ${{ steps.generate-metadata-file.outputs.filepath }}
    steps:
      - name: "Checkout directory"
        uses: actions/checkout@v3
      - name: Generate metadata file
        id: generate-metadata-file
        uses: hashicorp/actions-generate-metadata@v1
        with:
          version: ${{ needs.get-product-version.outputs.product-version }}
          product: ${{ env.PKG_NAME }}
          repositoryOwner: "hashicorp"
      - uses: actions/upload-artifact@v3
        with:
          name: metadata.json
          path: ${{ steps.generate-metadata-file.outputs.filepath }}

  build-pre-checks:
    runs-on: ubuntu-latest
    outputs:
      go-version: ${{ steps.setup-go.outputs.go-version }}
    steps:
      - uses: actions/checkout@ac593985615ec2ede58e132d2e21d2b1cbd6127c # v3.3.0
      - id: setup-go
        uses: actions/setup-go@6edd4406fa81c3da01a34fa6f6343087c207a568 # v3.5.0
        with:
          go-version-file: .go-version
      - name: go fmt
        run: |
          make check-fmt
      - name: tf fmt
        run: |
          make check-tffmt
      - name: go mod tidy
        run: |
          go mod tidy
          test -z "$(git status --porcelain)"
      - name: generate manifests
        env:
          GITHUB_TOKEN: ${{ secrets.GITHUB_TOKEN }}
        run: |
          make generate manifests
          test -z "$(git status --porcelain)"

<<<<<<< HEAD
  build:
    name: Go ${{ needs.get-go-version.outputs.go-version }} linux ${{ matrix.arch }} build
    needs: [get-product-version, get-go-version, build-pre-checks]
=======
  generate-metadata-file:
    needs: get-product-version
    runs-on: ubuntu-latest
    outputs:
      filepath: ${{ steps.generate-metadata-file.outputs.filepath }}
    steps:
      - name: 'Checkout directory'
        uses: actions/checkout@ac593985615ec2ede58e132d2e21d2b1cbd6127c # v3.3.0
      - name: Generate metadata file
        id: generate-metadata-file
        uses: hashicorp/actions-generate-metadata@v1
        with:
          version: ${{ needs.get-product-version.outputs.product-version }}
          product: ${{ env.PKG_NAME }}

      - uses: actions/upload-artifact@0b7f8abb1508181956e8e162db84b466c27e18ce # v3.1.2
        with:
          name: metadata.json
          path: ${{ steps.generate-metadata-file.outputs.filepath }}

  build:
    needs:
      - get-product-version
      - build-pre-checks
>>>>>>> b6a27af6
    runs-on: ubuntu-latest
    strategy:
      matrix:
        # * Linux dropped 386 support in 2012.
        # * Distroless docker container only supports amd64+arm64.
        # arch: ["arm", "arm64", "386", "amd64"]
        arch: ["arm64", "amd64"]
      fail-fast: true

<<<<<<< HEAD
=======
    name: Go ${{ needs.build-pre-checks.outputs.go-version }} linux ${{ matrix.arch }} build

>>>>>>> b6a27af6
    steps:
      - uses: actions/checkout@ac593985615ec2ede58e132d2e21d2b1cbd6127c # v3.3.0
      - name: Setup go
        uses: actions/setup-go@6edd4406fa81c3da01a34fa6f6343087c207a568 # v3.5.0
        with:
          go-version-file: .go-version

      - name: Build
        env:
          GOOS: "linux"
          GOARCH: ${{ matrix.arch }}
          VERSION: ${{ needs.get-product-version.outputs.product-version }}
          GITHUB_TOKEN: ${{ secrets.GITHUB_TOKEN }}
        run: |
          mkdir dist out
          make ci-build
          zip -r -j out/${{ env.PKG_NAME }}_${{ needs.get-product-version.outputs.product-version }}_linux_${{ matrix.arch }}.zip dist/
<<<<<<< HEAD
      - name: Upload binaries
        uses: actions/upload-artifact@v3
=======
      - uses: actions/upload-artifact@0b7f8abb1508181956e8e162db84b466c27e18ce # v3.1.2
>>>>>>> b6a27af6
        with:
          name: ${{ env.PKG_NAME }}_${{ needs.get-product-version.outputs.product-version }}_linux_${{ matrix.arch }}.zip
          path: out/${{ env.PKG_NAME }}_${{ needs.get-product-version.outputs.product-version }}_linux_${{ matrix.arch }}.zip

  build-docker:
    name: Docker ${{ matrix.arch }} build
<<<<<<< HEAD
    needs: [get-product-version, get-go-version, build-pre-checks, build]
=======
    needs:
      - get-product-version
      - build-pre-checks
      - build
>>>>>>> b6a27af6
    runs-on: ubuntu-latest
    strategy:
      matrix:
        # The distroless image seems to only support amd64 and arm64
        arch: ["arm64", "amd64"]
    env:
      repo: ${{github.event.repository.name}}
      version: ${{needs.get-product-version.outputs.product-version}}

    steps:
<<<<<<< HEAD
      - uses: actions/checkout@v3

=======
      - uses: actions/checkout@ac593985615ec2ede58e132d2e21d2b1cbd6127c # v3.3.0
>>>>>>> b6a27af6
      - name: Docker Build (Action)
        uses: hashicorp/actions-docker-build@v1
        env:
          GO_VERSION: ${{ needs.build-pre-checks.outputs.go-version }}
        with:
          version: ${{env.version}}
          target: release-default
          arch: ${{matrix.arch}}
          tags: |
            docker.io/hashicorp/${{env.repo}}:${{env.version}}
            public.ecr.aws/hashicorp/${{env.repo}}:${{env.version}}<|MERGE_RESOLUTION|>--- conflicted
+++ resolved
@@ -26,26 +26,6 @@
           echo "Using version ${VERSION}"
           echo "product-version=${VERSION}" >> $GITHUB_OUTPUT
 
-  generate-metadata-file:
-    needs: get-product-version
-    runs-on: ubuntu-latest
-    outputs:
-      filepath: ${{ steps.generate-metadata-file.outputs.filepath }}
-    steps:
-      - name: "Checkout directory"
-        uses: actions/checkout@v3
-      - name: Generate metadata file
-        id: generate-metadata-file
-        uses: hashicorp/actions-generate-metadata@v1
-        with:
-          version: ${{ needs.get-product-version.outputs.product-version }}
-          product: ${{ env.PKG_NAME }}
-          repositoryOwner: "hashicorp"
-      - uses: actions/upload-artifact@v3
-        with:
-          name: metadata.json
-          path: ${{ steps.generate-metadata-file.outputs.filepath }}
-
   build-pre-checks:
     runs-on: ubuntu-latest
     outputs:
@@ -73,18 +53,13 @@
           make generate manifests
           test -z "$(git status --porcelain)"
 
-<<<<<<< HEAD
-  build:
-    name: Go ${{ needs.get-go-version.outputs.go-version }} linux ${{ matrix.arch }} build
-    needs: [get-product-version, get-go-version, build-pre-checks]
-=======
   generate-metadata-file:
     needs: get-product-version
     runs-on: ubuntu-latest
     outputs:
       filepath: ${{ steps.generate-metadata-file.outputs.filepath }}
     steps:
-      - name: 'Checkout directory'
+      - name: Checkout directory
         uses: actions/checkout@ac593985615ec2ede58e132d2e21d2b1cbd6127c # v3.3.0
       - name: Generate metadata file
         id: generate-metadata-file
@@ -92,17 +67,15 @@
         with:
           version: ${{ needs.get-product-version.outputs.product-version }}
           product: ${{ env.PKG_NAME }}
-
+          repositoryOwner: "hashicorp"
       - uses: actions/upload-artifact@0b7f8abb1508181956e8e162db84b466c27e18ce # v3.1.2
         with:
           name: metadata.json
           path: ${{ steps.generate-metadata-file.outputs.filepath }}
 
   build:
-    needs:
-      - get-product-version
-      - build-pre-checks
->>>>>>> b6a27af6
+    name: Go ${{ needs.build-pre-checks.outputs.go-version }} linux ${{ matrix.arch }} build
+    needs: [get-product-version, build-pre-checks]
     runs-on: ubuntu-latest
     strategy:
       matrix:
@@ -111,19 +84,13 @@
         # arch: ["arm", "arm64", "386", "amd64"]
         arch: ["arm64", "amd64"]
       fail-fast: true
-
-<<<<<<< HEAD
-=======
-    name: Go ${{ needs.build-pre-checks.outputs.go-version }} linux ${{ matrix.arch }} build
-
->>>>>>> b6a27af6
     steps:
-      - uses: actions/checkout@ac593985615ec2ede58e132d2e21d2b1cbd6127c # v3.3.0
+      - name: Checkout
+        uses: actions/checkout@ac593985615ec2ede58e132d2e21d2b1cbd6127c # v3.3.0
       - name: Setup go
         uses: actions/setup-go@6edd4406fa81c3da01a34fa6f6343087c207a568 # v3.5.0
         with:
           go-version-file: .go-version
-
       - name: Build
         env:
           GOOS: "linux"
@@ -134,26 +101,15 @@
           mkdir dist out
           make ci-build
           zip -r -j out/${{ env.PKG_NAME }}_${{ needs.get-product-version.outputs.product-version }}_linux_${{ matrix.arch }}.zip dist/
-<<<<<<< HEAD
       - name: Upload binaries
-        uses: actions/upload-artifact@v3
-=======
-      - uses: actions/upload-artifact@0b7f8abb1508181956e8e162db84b466c27e18ce # v3.1.2
->>>>>>> b6a27af6
+        uses: actions/upload-artifact@0b7f8abb1508181956e8e162db84b466c27e18ce # v3.1.2
         with:
           name: ${{ env.PKG_NAME }}_${{ needs.get-product-version.outputs.product-version }}_linux_${{ matrix.arch }}.zip
           path: out/${{ env.PKG_NAME }}_${{ needs.get-product-version.outputs.product-version }}_linux_${{ matrix.arch }}.zip
 
   build-docker:
     name: Docker ${{ matrix.arch }} build
-<<<<<<< HEAD
-    needs: [get-product-version, get-go-version, build-pre-checks, build]
-=======
-    needs:
-      - get-product-version
-      - build-pre-checks
-      - build
->>>>>>> b6a27af6
+    needs: [get-product-version, build-pre-checks, build]
     runs-on: ubuntu-latest
     strategy:
       matrix:
@@ -164,12 +120,7 @@
       version: ${{needs.get-product-version.outputs.product-version}}
 
     steps:
-<<<<<<< HEAD
-      - uses: actions/checkout@v3
-
-=======
       - uses: actions/checkout@ac593985615ec2ede58e132d2e21d2b1cbd6127c # v3.3.0
->>>>>>> b6a27af6
       - name: Docker Build (Action)
         uses: hashicorp/actions-docker-build@v1
         env:
