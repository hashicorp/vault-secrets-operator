name: build

on:
  push:
  workflow_dispatch:
    inputs:
      version:
        description: "Version to build, e.g. 0.1.0"
        type: string
        required: false

env:
  PKG_NAME: "vault-secrets-operator"

jobs:
  get-product-version:
    runs-on: ubuntu-latest
    outputs:
      product-version: ${{ steps.get-product-version.outputs.product-version }}
    steps:
      - uses: actions/checkout@ac593985615ec2ede58e132d2e21d2b1cbd6127c # v3.3.0
      - name: get product version
        id: get-product-version
        run: |
          VERSION="${{ github.event.inputs.version || '0.0.0-dev' }}"
          echo "Using version ${VERSION}"
          echo "product-version=${VERSION}" >> $GITHUB_OUTPUT

  build-pre-checks:
    runs-on: ubuntu-latest
    outputs:
      go-version: ${{ steps.setup-go.outputs.go-version }}
    steps:
      - uses: actions/checkout@ac593985615ec2ede58e132d2e21d2b1cbd6127c # v3.3.0
      - id: setup-go
        uses: actions/setup-go@6edd4406fa81c3da01a34fa6f6343087c207a568 # v3.5.0
        with:
          go-version-file: .go-version
          cache: true
      - name: go fmt
        run: |
          make check-fmt
      - name: tf fmt
        run: |
          make check-tffmt
      - name: go mod tidy
        run: |
          go mod tidy
          test -z "$(git status --porcelain)"
      - name: generate manifests
        env:
          GITHUB_TOKEN: ${{ secrets.GITHUB_TOKEN }}
        run: |
          make generate manifests
          test -z "$(git status --porcelain)"

  generate-metadata-file:
    needs: get-product-version
    runs-on: ubuntu-latest
    outputs:
      filepath: ${{ steps.generate-metadata-file.outputs.filepath }}
    steps:
      - name: Checkout directory
        uses: actions/checkout@ac593985615ec2ede58e132d2e21d2b1cbd6127c # v3.3.0
      - name: Generate metadata file
        id: generate-metadata-file
        uses: hashicorp/actions-generate-metadata@v1
        with:
          version: ${{ needs.get-product-version.outputs.product-version }}
          product: ${{ env.PKG_NAME }}
          repositoryOwner: "hashicorp"
      - uses: actions/upload-artifact@0b7f8abb1508181956e8e162db84b466c27e18ce # v3.1.2
        with:
          name: metadata.json
          path: ${{ steps.generate-metadata-file.outputs.filepath }}

  build:
    name: Go ${{ needs.build-pre-checks.outputs.go-version }} linux ${{ matrix.arch }} build
    needs: [get-product-version, build-pre-checks]
    runs-on: ubuntu-latest
    strategy:
      matrix:
        # * Distroless docker container only supports amd64+arm64.
        arch: ["arm64", "amd64"]
      fail-fast: true
    steps:
      - name: Checkout
        uses: actions/checkout@ac593985615ec2ede58e132d2e21d2b1cbd6127c # v3.3.0
      - name: Setup go
        uses: actions/setup-go@6edd4406fa81c3da01a34fa6f6343087c207a568 # v3.5.0
        with:
          go-version-file: .go-version
          cache: true
      - name: Build
        env:
          GOOS: "linux"
          GOARCH: ${{ matrix.arch }}
          VERSION: ${{ needs.get-product-version.outputs.product-version }}
          GITHUB_TOKEN: ${{ secrets.GITHUB_TOKEN }}
        run: |
          mkdir dist out
          make ci-build
          zip -r -j out/${{ env.PKG_NAME }}_${{ needs.get-product-version.outputs.product-version }}_linux_${{ matrix.arch }}.zip dist/
      - name: Upload binaries
        uses: actions/upload-artifact@0b7f8abb1508181956e8e162db84b466c27e18ce # v3.1.2
        with:
          name: ${{ env.PKG_NAME }}_${{ needs.get-product-version.outputs.product-version }}_linux_${{ matrix.arch }}.zip
          path: out/${{ env.PKG_NAME }}_${{ needs.get-product-version.outputs.product-version }}_linux_${{ matrix.arch }}.zip

  build-docker:
    name: Docker ${{ matrix.arch }} build
    needs: [get-product-version, build-pre-checks, build]
    runs-on: ubuntu-latest
    strategy:
      matrix:
        # The distroless image seems to only support amd64 and arm64
        arch: ["arm64", "amd64"]
    env:
      repo: ${{github.event.repository.name}}
      version: ${{needs.get-product-version.outputs.product-version}}

    steps:
      - uses: actions/checkout@ac593985615ec2ede58e132d2e21d2b1cbd6127c # v3.3.0
      - name: Docker Build (Action)
        uses: hashicorp/actions-docker-build@v1
        env:
          VERSION: ${{ needs.get-product-version.outputs.product-version }}
          GO_VERSION: ${{ needs.build-pre-checks.outputs.go-version }}
        with:
          version: ${{env.version}}
          target: release-default
          arch: ${{matrix.arch}}
          tags: |
            docker.io/hashicorp/${{env.repo}}:${{env.version}}
            public.ecr.aws/hashicorp/${{env.repo}}:${{env.version}}
<<<<<<< HEAD
      - name: Check binary version in container
        shell: bash
        run: |
          version_output=$(docker run hashicorp/${{env.repo}}:${{env.version}} --version --output=json)
          echo $version_output
          git_version=$(echo $version_output | jq -r .gitVersion)

          if [ "$git_version" != "${{ env.version }}" ]; then
            echo "$gitVersion expected to be ${{ env.version }}"
            exit 1
          fi
=======

  integrationTest:
    runs-on: ubuntu-latest
    needs: [get-product-version, build-pre-checks, build-docker]
    env:
      KIND_CLUSTER_NAME: vault-secrets-operator
      GITHUB_TOKEN: ${{ secrets.GITHUB_TOKEN }}
      VERSION: ${{ needs.get-product-version.outputs.product-version }}
      OPERATOR_IMAGE: ${{ github.event.repository.name }}_release-default_linux_amd64_${{ needs.get-product-version.outputs.product-version }}_${{ github.sha }}.docker.tar
    strategy:
      fail-fast: false
      matrix:
        kind-k8s-version: [1.22.17, 1.23.17, 1.24.12, 1.25.8, 1.26.3]
        vault-version: [1.11.9, 1.12.5, 1.13.1]
        # Note: The below exclude and includes are a bit awkward, but they
        # allow us to exclude the combos we don't really need. We want to test
        # the operator with the different k8s versions, and with the different
        # vault versions, but we don't care about testing all the k8s versions
        # against all the vault versions.
        # Combos to exclude:
        #   kind-k8s-version: [1.22.17, 1.23.17, 1.24.12, 1.25.8]
        #   vault-version: [1.11.9, 1.12.5]
        exclude:
          - kind-k8s-version: 1.25.8
          - kind-k8s-version: 1.24.12
          - kind-k8s-version: 1.23.17
          - kind-k8s-version: 1.22.17
        include:
          - kind-k8s-version: 1.25.8
            vault-version: 1.13.1
          - kind-k8s-version: 1.24.7
            vault-version: 1.13.1
          - kind-k8s-version: 1.23.13
            vault-version: 1.13.1
          - kind-k8s-version: 1.22.15
            vault-version: 1.13.1

    name: Integration vault:${{ matrix.vault-version }} kind ${{ matrix.kind-k8s-version }}
    steps:
      - uses: actions/checkout@ac593985615ec2ede58e132d2e21d2b1cbd6127c # v3.3.0
      - uses: actions/download-artifact@9bc31d5ccc31df68ecc42ccf4149144866c47d8a # v3.0.2
        with:
          name: ${{ env.OPERATOR_IMAGE }}
          path: dist
      - name: Create K8s Kind Cluster
        uses: helm/kind-action@d8ccf8fb623ce1bb360ae2f45f323d9d5c5e9f00 # v1.5.0
        with:
          version: v0.18.0
          cluster_name: ${{ env.KIND_CLUSTER_NAME }}
          config: test/integration/kind/config.yaml
          node_image: kindest/node:v${{ matrix.kind-k8s-version }}
      - name: Create kind export log root
        id: create_kind_export_log_root
        run: |
          log_artifact_name="kind-${{ env.KIND_CLUSTER_NAME}}-$(git rev-parse --short ${{ github.sha }})-${{ matrix.kind-k8s-version }}-${{ matrix.vault-version }}-logs"
          log_root="/tmp/${log_artifact_name}"
          mkdir -p "${log_root}"
          echo "log_root=${log_root}" >> $GITHUB_OUTPUT
          echo "log_artifact_name=${log_artifact_name}" >> $GITHUB_OUTPUT
      - name: Load Docker image
        # Load the amd64 docker image from the build-docker job
        run:
          make docker-image-load load-docker-image IMAGE_ARCHIVE_FILE=dist/${{ env.OPERATOR_IMAGE }}
      - uses: actions/setup-go@6edd4406fa81c3da01a34fa6f6343087c207a568 # v3.5.0
        with:
          go-version-file: .go-version
          cache: true
      - name: OSS tests using Helm
        # Ideally we only need to test the latest release of OSS Vault.
        if: ${{ matrix.vault-version == '1.13.1' }}
        env:
          INTEGRATION_TESTS: true
          VAULT_IMAGE_TAG: ${{ matrix.vault-version }}
        run: |
          make integration-test-helm SUPPRESS_TF_OUTPUT=true EXPORT_KIND_LOGS_ROOT=${{ steps.create_kind_export_log_root.outputs.log_root }}
      - name: OSS tests using Kustomize
        # Ideally we only need to test the latest release of OSS Vault.
        if: ${{ matrix.vault-version == '1.13.1' }}
        env:
          INTEGRATION_TESTS: true
          VAULT_IMAGE_TAG: ${{ matrix.vault-version }}
        run: |
          make integration-test SUPPRESS_TF_OUTPUT=true EXPORT_KIND_LOGS_ROOT=${{ steps.create_kind_export_log_root.outputs.log_root }}
      - name: ENT tests using Kustomize
        env:
          INTEGRATION_TESTS: true
          VAULT_LICENSE_CI: ${{ secrets.VAULT_LICENSE_CI }}
          VAULT_IMAGE_TAG: ${{ matrix.vault-version }}-ent
        run: |
          make integration-test-ent SUPPRESS_TF_OUTPUT=true EXPORT_KIND_LOGS_ROOT=${{ steps.create_kind_export_log_root.outputs.log_root }}
      - name: Store kind cluster logs
        if: success()
        uses: actions/upload-artifact@0b7f8abb1508181956e8e162db84b466c27e18ce # v3.1.2
        with:
          name: ${{ steps.create_kind_export_log_root.outputs.log_artifact_name }}
          path: ${{ steps.create_kind_export_log_root.outputs.log_root }}
      - name: Store kind cluster logs failure
        if: failure()
        uses: actions/upload-artifact@0b7f8abb1508181956e8e162db84b466c27e18ce # v3.1.2
        with:
          name: ${{ steps.create_kind_export_log_root.outputs.log_artifact_name }}-failed
          path: ${{ steps.create_kind_export_log_root.outputs.log_root }}
>>>>>>> 5e6096bf
<|MERGE_RESOLUTION|>--- conflicted
+++ resolved
@@ -133,7 +133,6 @@
           tags: |
             docker.io/hashicorp/${{env.repo}}:${{env.version}}
             public.ecr.aws/hashicorp/${{env.repo}}:${{env.version}}
-<<<<<<< HEAD
       - name: Check binary version in container
         shell: bash
         run: |
@@ -145,7 +144,6 @@
             echo "$gitVersion expected to be ${{ env.version }}"
             exit 1
           fi
-=======
 
   integrationTest:
     runs-on: ubuntu-latest
@@ -247,5 +245,4 @@
         uses: actions/upload-artifact@0b7f8abb1508181956e8e162db84b466c27e18ce # v3.1.2
         with:
           name: ${{ steps.create_kind_export_log_root.outputs.log_artifact_name }}-failed
-          path: ${{ steps.create_kind_export_log_root.outputs.log_root }}
->>>>>>> 5e6096bf
+          path: ${{ steps.create_kind_export_log_root.outputs.log_root }}