--- conflicted
+++ resolved
@@ -1,12 +1,5 @@
 name: build
 
-<<<<<<< HEAD
-on: [push, workflow_dispatch]
-#on:
-#  workflow_dispatch:
-#  push:
-#    branches: ["*"]
-=======
 on:
   push:
   workflow_dispatch:
@@ -15,7 +8,6 @@
         description: "Version to build, e.g. 0.1.0"
         type: string
         required: false
->>>>>>> f94148aa
 
 env:
   PKG_NAME: "vault-secrets-operator"
