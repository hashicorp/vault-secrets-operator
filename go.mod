--- conflicted
+++ resolved
@@ -86,12 +86,9 @@
 	github.com/jmespath/go-jmespath v0.4.0 // indirect
 	github.com/josharian/intern v1.0.0 // indirect
 	github.com/json-iterator/go v1.1.12 // indirect
-<<<<<<< HEAD
-	github.com/kr/pretty v0.3.1 // indirect
-=======
 	github.com/jstemmer/go-junit-report v0.9.1 // indirect
 	github.com/klauspost/compress v1.13.0 // indirect
->>>>>>> f277fc56
+	github.com/kr/pretty v0.3.1 // indirect
 	github.com/mailru/easyjson v0.7.6 // indirect
 	github.com/mattn/go-colorable v0.1.12 // indirect
 	github.com/mattn/go-isatty v0.0.14 // indirect
