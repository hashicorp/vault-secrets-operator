# API Reference

## Packages
- [secrets.hashicorp.com/v1beta1](#secretshashicorpcomv1beta1)


## secrets.hashicorp.com/v1beta1

Package v1beta1 contains API Schema definitions for the secrets v1beta1 API group

### Resource Types
- [HCPAuth](#hcpauth)
- [HCPAuthList](#hcpauthlist)
- [HCPVaultSecretsApp](#hcpvaultsecretsapp)
- [HCPVaultSecretsAppList](#hcpvaultsecretsapplist)
- [VaultAuth](#vaultauth)
- [VaultAuthList](#vaultauthlist)
- [VaultConnection](#vaultconnection)
- [VaultConnectionList](#vaultconnectionlist)
- [VaultDynamicSecret](#vaultdynamicsecret)
- [VaultDynamicSecretList](#vaultdynamicsecretlist)
- [VaultPKISecret](#vaultpkisecret)
- [VaultPKISecretList](#vaultpkisecretlist)
- [VaultStaticSecret](#vaultstaticsecret)
- [VaultStaticSecretList](#vaultstaticsecretlist)



#### Destination



Destination provides the configuration that will be applied to the destination Kubernetes Secret during a Vault Secret -> K8s Secret sync.

_Appears in:_
- [HCPVaultSecretsAppSpec](#hcpvaultsecretsappspec)
- [VaultDynamicSecretSpec](#vaultdynamicsecretspec)
- [VaultPKISecretSpec](#vaultpkisecretspec)
- [VaultStaticSecretSpec](#vaultstaticsecretspec)

| Field | Description |
| --- | --- |
| `name` _string_ | Name of the Secret |
| `create` _boolean_ | Create the destination Secret. If the Secret already exists this should be set to false. |
| `labels` _object (keys:string, values:string)_ | Labels to apply to the Secret. Requires Create to be set to true. |
| `annotations` _object (keys:string, values:string)_ | Annotations to apply to the Secret. Requires Create to be set to true. |
| `type` _[SecretType](https://kubernetes.io/docs/reference/generated/kubernetes-api/v1.24/#secrettype-v1-core)_ | Type of Kubernetes Secret. Requires Create to be set to true. Defaults to Opaque. |


#### HCPAuth



HCPAuth is the Schema for the hcpauths API

_Appears in:_
- [HCPAuthList](#hcpauthlist)

| Field | Description |
| --- | --- |
| `apiVersion` _string_ | `secrets.hashicorp.com/v1beta1`
| `kind` _string_ | `HCPAuth`
| `metadata` _[ObjectMeta](https://kubernetes.io/docs/reference/generated/kubernetes-api/v1.24/#objectmeta-v1-meta)_ | Refer to Kubernetes API documentation for fields of `metadata`. |
| `spec` _[HCPAuthSpec](#hcpauthspec)_ |  |


#### HCPAuthList



HCPAuthList contains a list of HCPAuth



| Field | Description |
| --- | --- |
| `apiVersion` _string_ | `secrets.hashicorp.com/v1beta1`
| `kind` _string_ | `HCPAuthList`
| `metadata` _[ListMeta](https://kubernetes.io/docs/reference/generated/kubernetes-api/v1.24/#listmeta-v1-meta)_ | Refer to Kubernetes API documentation for fields of `metadata`. |
| `items` _[HCPAuth](#hcpauth) array_ |  |


#### HCPAuthServicePrincipal



HCPAuthServicePrincipal provides HCPAuth configuration options needed for authenticating to HCP using a service principal configured in SecretRef.

_Appears in:_
- [HCPAuthSpec](#hcpauthspec)

| Field | Description |
| --- | --- |
| `secretRef` _string_ | SecretRef is the name of a Kubernetes secret in the consumer's (VDS/VSS/PKI/HCP) namespace which provides the HCP ServicePrincipal clientID, and clientKey. 
 The secret data must have the following structure { "clientID": "clientID", "clientKey": "clientKey", } |


#### HCPAuthSpec



HCPAuthSpec defines the desired state of HCPAuth

_Appears in:_
- [HCPAuth](#hcpauth)

| Field | Description |
| --- | --- |
<<<<<<< HEAD
| `organizationID` _string_ | OrganizationID |
| `projectID` _string_ | ProjectID |
| `allowedNamespaces` _string array_ | AllowedNamespaces Kubernetes Namespaces which are allow-listed for use with this AuthMethod. This field allows administrators to customize which Kubernetes namespaces are authorized to use with this AuthMethod. While Vault will still enforce its own rules, this has the added configurability of restricting which VaultAuthMethods can be used by which namespaces. Accepted values: []{"*"} - wildcard, all namespaces. []{"a", "b"} - list of namespaces. unset - disallow all namespaces except the Operator's the VaultAuthMethod's namespace, this is the default behavior. |
=======
| `organizationID` _string_ | OrganizationID of the HCP organization. |
| `projectID` _string_ | ProjectID of the HCP project. |
>>>>>>> 5bc4fe36
| `method` _string_ | Method to use when authenticating to Vault. |
| `servicePrincipal` _[HCPAuthServicePrincipal](#hcpauthserviceprincipal)_ | ServicePrincipal provides the necessary configuration for authenticating to HCP using a service principal. For security reasons, only project-level service principals should ever be used. |




#### HCPVaultSecretsApp



HCPVaultSecretsApp is the Schema for the hcpvaultsecretsapps API

_Appears in:_
- [HCPVaultSecretsAppList](#hcpvaultsecretsapplist)

| Field | Description |
| --- | --- |
| `apiVersion` _string_ | `secrets.hashicorp.com/v1beta1`
| `kind` _string_ | `HCPVaultSecretsApp`
| `metadata` _[ObjectMeta](https://kubernetes.io/docs/reference/generated/kubernetes-api/v1.24/#objectmeta-v1-meta)_ | Refer to Kubernetes API documentation for fields of `metadata`. |
| `spec` _[HCPVaultSecretsAppSpec](#hcpvaultsecretsappspec)_ |  |


#### HCPVaultSecretsAppList



HCPVaultSecretsAppList contains a list of HCPVaultSecretsApp



| Field | Description |
| --- | --- |
| `apiVersion` _string_ | `secrets.hashicorp.com/v1beta1`
| `kind` _string_ | `HCPVaultSecretsAppList`
| `metadata` _[ListMeta](https://kubernetes.io/docs/reference/generated/kubernetes-api/v1.24/#listmeta-v1-meta)_ | Refer to Kubernetes API documentation for fields of `metadata`. |
| `items` _[HCPVaultSecretsApp](#hcpvaultsecretsapp) array_ |  |


#### HCPVaultSecretsAppSpec



HCPVaultSecretsAppSpec defines the desired state of HCPVaultSecretsApp

_Appears in:_
- [HCPVaultSecretsApp](#hcpvaultsecretsapp)

| Field | Description |
| --- | --- |
| `appName` _string_ | AppName of the Vault Secrets Application that is to be synced. |
| `hcpAuthRef` _string_ | HCPAuthRef to the HCPAuth resource, can be prefixed with a namespace, eg: `namespaceA/vaultAuthRefB`. If no namespace prefix is provided it will default to the namespace of the HCPAuth CR. If no value is specified for HCPAuthRef the Operator will default to the `default` HCPAuth, configured in its own Kubernetes namespace. HCPAuthRef string `json:"hcpAuthRef,omitempty"` |
| `refreshAfter` _string_ | RefreshAfter a period of time, in duration notation. |
| `rolloutRestartTargets` _[RolloutRestartTarget](#rolloutrestarttarget) array_ | RolloutRestartTargets should be configured whenever the application(s) consuming the HCP Vault Secrets App does not support dynamically reloading a rotated secret. In that case one, or more RolloutRestartTarget(s) can be configured here. The Operator will trigger a "rollout-restart" for each target whenever the Vault secret changes between reconciliation events. See RolloutRestartTarget for more details. |
| `destination` _[Destination](#destination)_ | Destination provides configuration necessary for syncing the HCP Vault Application secrets to Kubernetes. |




#### RolloutRestartTarget



RolloutRestartTarget provides the configuration required to perform a rollout-restart of the supported resources upon Vault Secret rotation. The rollout-restart is triggered by patching the target resource's 'spec.template.metadata.annotations' to include 'vso.secrets.hashicorp.com/restartedAt' with a timestamp value of when the trigger was executed. E.g. vso.secrets.hashicorp.com/restartedAt: "2023-03-23T13:39:31Z" 
 Supported resources: Deployment, DaemonSet, StatefulSet

_Appears in:_
- [HCPVaultSecretsAppSpec](#hcpvaultsecretsappspec)
- [VaultDynamicSecretSpec](#vaultdynamicsecretspec)
- [VaultPKISecretSpec](#vaultpkisecretspec)
- [VaultStaticSecretSpec](#vaultstaticsecretspec)

| Field | Description |
| --- | --- |
| `kind` _string_ |  |
| `name` _string_ |  |


#### StorageEncryption



StorageEncryption provides the necessary configuration need to encrypt the storage cache entries using Vault's Transit engine. It only supports Kubernetes Auth for now.

_Appears in:_
- [VaultAuthSpec](#vaultauthspec)

| Field | Description |
| --- | --- |
| `mount` _string_ | Mount path of the Transit engine in Vault. |
| `keyName` _string_ | KeyName to use for encrypt/decrypt operations via Vault Transit. |


#### VaultAuth



VaultAuth is the Schema for the vaultauths API

_Appears in:_
- [VaultAuthList](#vaultauthlist)

| Field | Description |
| --- | --- |
| `apiVersion` _string_ | `secrets.hashicorp.com/v1beta1`
| `kind` _string_ | `VaultAuth`
| `metadata` _[ObjectMeta](https://kubernetes.io/docs/reference/generated/kubernetes-api/v1.24/#objectmeta-v1-meta)_ | Refer to Kubernetes API documentation for fields of `metadata`. |
| `spec` _[VaultAuthSpec](#vaultauthspec)_ |  |


#### VaultAuthConfigAWS



VaultAuthConfigAWS provides VaultAuth configuration options needed for authenticating to Vault via an AWS AuthMethod. Will use creds from `SecretRef` or `IRSAServiceAccount` if provided, in that order. If neither are provided, the underlying node role or instance profile will be used to authenticate to Vault.

_Appears in:_
- [VaultAuthSpec](#vaultauthspec)

| Field | Description |
| --- | --- |
| `role` _string_ | Vault role to use for authenticating |
| `region` _string_ | AWS Region to use for signing the authentication request |
| `headerValue` _string_ | The Vault header value to include in the STS signing request |
| `sessionName` _string_ | The role session name to use when creating a webidentity provider |
| `stsEndpoint` _string_ | The STS endpoint to use; if not set will use the default |
| `iamEndpoint` _string_ | The IAM endpoint to use; if not set will use the default |
| `secretRef` _string_ | SecretRef is the name of a Kubernetes Secret which holds credentials for AWS. Expected keys include `access_key_id`, `secret_access_key`, `session_token` |
| `irsaServiceAccount` _string_ | IRSAServiceAccount name to use with IAM Roles for Service Accounts (IRSA), and should be annotated with "eks.amazonaws.com/role-arn". This ServiceAccount will be checked for other EKS annotations: eks.amazonaws.com/audience and eks.amazonaws.com/token-expiration |


#### VaultAuthConfigAppRole



VaultAuthConfigAppRole provides VaultAuth configuration options needed for authenticating to Vault via an AppRole AuthMethod.

_Appears in:_
- [VaultAuthSpec](#vaultauthspec)

| Field | Description |
| --- | --- |
| `roleId` _string_ | RoleID of the AppRole Role to use for authenticating to Vault. |
| `secretRef` _string_ | SecretRef is the name of a Kubernetes secret in the consumer's (VDS/VSS/PKI) namespace which provides the AppRole Role's SecretID. The secret must have a key named `id` which holds the AppRole Role's secretID. |


#### VaultAuthConfigJWT



VaultAuthConfigJWT provides VaultAuth configuration options needed for authenticating to Vault.

_Appears in:_
- [VaultAuthSpec](#vaultauthspec)

| Field | Description |
| --- | --- |
| `role` _string_ | Role to use for authenticating to Vault. |
| `secretRef` _string_ | SecretRef is the name of a Kubernetes secret in the consumer's (VDS/VSS/PKI) namespace which provides the JWT token to authenticate to Vault's JWT authentication backend. The secret must have a key named `jwt` which holds the JWT token. |
| `serviceAccount` _string_ | ServiceAccount to use when creating a ServiceAccount token to authenticate to Vault's JWT authentication backend. |
| `audiences` _string array_ | TokenAudiences to include in the ServiceAccount token. |
| `tokenExpirationSeconds` _integer_ | TokenExpirationSeconds to set the ServiceAccount token. |


#### VaultAuthConfigKubernetes



VaultAuthConfigKubernetes provides VaultAuth configuration options needed for authenticating to Vault.

_Appears in:_
- [VaultAuthSpec](#vaultauthspec)

| Field | Description |
| --- | --- |
| `role` _string_ | Role to use for authenticating to Vault. |
| `serviceAccount` _string_ | ServiceAccount to use when authenticating to Vault's kubernetes authentication backend. |
| `audiences` _string array_ | TokenAudiences to include in the ServiceAccount token. |
| `tokenExpirationSeconds` _integer_ | TokenExpirationSeconds to set the ServiceAccount token. |


#### VaultAuthList



VaultAuthList contains a list of VaultAuth



| Field | Description |
| --- | --- |
| `apiVersion` _string_ | `secrets.hashicorp.com/v1beta1`
| `kind` _string_ | `VaultAuthList`
| `metadata` _[ListMeta](https://kubernetes.io/docs/reference/generated/kubernetes-api/v1.24/#listmeta-v1-meta)_ | Refer to Kubernetes API documentation for fields of `metadata`. |
| `items` _[VaultAuth](#vaultauth) array_ |  |


#### VaultAuthSpec



VaultAuthSpec defines the desired state of VaultAuth

_Appears in:_
- [VaultAuth](#vaultauth)

| Field | Description |
| --- | --- |
| `vaultConnectionRef` _string_ | VaultConnectionRef to the VaultConnection resource, can be prefixed with a namespace, eg: `namespaceA/vaultConnectionRefB`. If no namespace prefix is provided it will default to namespace of the VaultConnection CR. If no value is specified for VaultConnectionRef the Operator will default to	`default` VaultConnection, configured in its own Kubernetes namespace. |
| `namespace` _string_ | Namespace to auth to in Vault |
| `allowedNamespaces` _string array_ | AllowedNamespaces Kubernetes Namespaces which are allow-listed for use with this AuthMethod. This field allows administrators to customize which Kubernetes namespaces are authorized to use with this AuthMethod. While Vault will still enforce its own rules, this has the added configurability of restricting which VaultAuthMethods can be used by which namespaces. Accepted values: []{"*"} - wildcard, all namespaces. []{"a", "b"} - list of namespaces. unset - disallow all namespaces except the Operator's the VaultAuthMethod's namespace, this is the default behavior. |
| `method` _string_ | Method to use when authenticating to Vault. |
| `mount` _string_ | Mount to use when authenticating to auth method. |
| `params` _object (keys:string, values:string)_ | Params to use when authenticating to Vault |
| `headers` _object (keys:string, values:string)_ | Headers to be included in all Vault requests. |
| `kubernetes` _[VaultAuthConfigKubernetes](#vaultauthconfigkubernetes)_ | Kubernetes specific auth configuration, requires that the Method be set to `kubernetes`. |
| `appRole` _[VaultAuthConfigAppRole](#vaultauthconfigapprole)_ | AppRole specific auth configuration, requires that the Method be set to `appRole`. |
| `jwt` _[VaultAuthConfigJWT](#vaultauthconfigjwt)_ | JWT specific auth configuration, requires that the Method be set to `jwt`. |
| `aws` _[VaultAuthConfigAWS](#vaultauthconfigaws)_ | AWS specific auth configuration, requires that Method be set to `aws`. |
| `storageEncryption` _[StorageEncryption](#storageencryption)_ | StorageEncryption provides the necessary configuration to encrypt the client storage cache. This should only be configured when client cache persistence with encryption is enabled. This is done by passing setting the manager's commandline argument --client-cache-persistence-model=direct-encrypted. Typically, there should only ever be one VaultAuth configured with StorageEncryption in the Cluster, and it should have the label: cacheStorageEncryption=true |




#### VaultConnection



VaultConnection is the Schema for the vaultconnections API

_Appears in:_
- [VaultConnectionList](#vaultconnectionlist)

| Field | Description |
| --- | --- |
| `apiVersion` _string_ | `secrets.hashicorp.com/v1beta1`
| `kind` _string_ | `VaultConnection`
| `metadata` _[ObjectMeta](https://kubernetes.io/docs/reference/generated/kubernetes-api/v1.24/#objectmeta-v1-meta)_ | Refer to Kubernetes API documentation for fields of `metadata`. |
| `spec` _[VaultConnectionSpec](#vaultconnectionspec)_ |  |


#### VaultConnectionList



VaultConnectionList contains a list of VaultConnection



| Field | Description |
| --- | --- |
| `apiVersion` _string_ | `secrets.hashicorp.com/v1beta1`
| `kind` _string_ | `VaultConnectionList`
| `metadata` _[ListMeta](https://kubernetes.io/docs/reference/generated/kubernetes-api/v1.24/#listmeta-v1-meta)_ | Refer to Kubernetes API documentation for fields of `metadata`. |
| `items` _[VaultConnection](#vaultconnection) array_ |  |


#### VaultConnectionSpec



VaultConnectionSpec defines the desired state of VaultConnection

_Appears in:_
- [VaultConnection](#vaultconnection)

| Field | Description |
| --- | --- |
| `address` _string_ | Address of the Vault server |
| `headers` _object (keys:string, values:string)_ | Headers to be included in all Vault requests. |
| `tlsServerName` _string_ | TLSServerName to use as the SNI host for TLS connections. |
| `caCertSecretRef` _string_ | CACertSecretRef is the name of a Kubernetes secret containing the trusted PEM encoded CA certificate chain as `ca.crt`. |
| `skipTLSVerify` _boolean_ | SkipTLSVerify for TLS connections. |




#### VaultDynamicSecret



VaultDynamicSecret is the Schema for the vaultdynamicsecrets API

_Appears in:_
- [VaultDynamicSecretList](#vaultdynamicsecretlist)

| Field | Description |
| --- | --- |
| `apiVersion` _string_ | `secrets.hashicorp.com/v1beta1`
| `kind` _string_ | `VaultDynamicSecret`
| `metadata` _[ObjectMeta](https://kubernetes.io/docs/reference/generated/kubernetes-api/v1.24/#objectmeta-v1-meta)_ | Refer to Kubernetes API documentation for fields of `metadata`. |
| `spec` _[VaultDynamicSecretSpec](#vaultdynamicsecretspec)_ |  |


#### VaultDynamicSecretList



VaultDynamicSecretList contains a list of VaultDynamicSecret



| Field | Description |
| --- | --- |
| `apiVersion` _string_ | `secrets.hashicorp.com/v1beta1`
| `kind` _string_ | `VaultDynamicSecretList`
| `metadata` _[ListMeta](https://kubernetes.io/docs/reference/generated/kubernetes-api/v1.24/#listmeta-v1-meta)_ | Refer to Kubernetes API documentation for fields of `metadata`. |
| `items` _[VaultDynamicSecret](#vaultdynamicsecret) array_ |  |


#### VaultDynamicSecretSpec



VaultDynamicSecretSpec defines the desired state of VaultDynamicSecret

_Appears in:_
- [VaultDynamicSecret](#vaultdynamicsecret)

| Field | Description |
| --- | --- |
| `vaultAuthRef` _string_ | VaultAuthRef to the VaultAuth resource, can be prefixed with a namespace, eg: `namespaceA/vaultAuthRefB`. If no namespace prefix is provided it will default to namespace of the VaultAuth CR. If no value is specified for VaultAuthRef the Operator will default to the `default` VaultAuth, configured in its own Kubernetes namespace. |
| `namespace` _string_ | Namespace where the secrets engine is mounted in Vault. |
| `mount` _string_ | Mount path of the secret's engine in Vault. |
| `requestHTTPMethod` _string_ | RequestHTTPMethod to use when syncing Secrets from Vault. Setting a value here is not typically required. If left unset the Operator will make requests using the GET method. In the case where Params are specified the Operator will use the PUT method. Please consult https://developer.hashicorp.com/vault/docs/secrets if you are uncertain about what method to use. Of note, the Vault client treats PUT and POST as being equivalent. The underlying Vault client implementation will always use the PUT method. |
| `path` _string_ | Path in Vault to get the credentials for, and is relative to Mount. Please consult https://developer.hashicorp.com/vault/docs/secrets if you are uncertain about what 'path' should be set to. |
| `params` _object (keys:string, values:string)_ | Params that can be passed when requesting credentials/secrets. When Params is set the configured RequestHTTPMethod will be ignored. See RequestHTTPMethod for more details. Please consult https://developer.hashicorp.com/vault/docs/secrets if you are uncertain about what 'params' should/can be set to. |
| `renewalPercent` _integer_ | RenewalPercent is the percent out of 100 of the lease duration when the lease is renewed. Defaults to 67 percent plus jitter. |
| `revoke` _boolean_ | Revoke the existing lease on VDS resource deletion. |
| `allowStaticCreds` _boolean_ | AllowStaticCreds should be set when syncing credentials that are periodically rotated by the Vault server, rather than created upon request. These secrets are sometimes referred to as "static roles", or "static credentials", with a request path that contains "static-creds". |
| `rolloutRestartTargets` _[RolloutRestartTarget](#rolloutrestarttarget) array_ | RolloutRestartTargets should be configured whenever the application(s) consuming the Vault secret does not support dynamically reloading a rotated secret. In that case one, or more RolloutRestartTarget(s) can be configured here. The Operator will trigger a "rollout-restart" for each target whenever the Vault secret changes between reconciliation events. See RolloutRestartTarget for more details. |
| `destination` _[Destination](#destination)_ | Destination provides configuration necessary for syncing the Vault secret to Kubernetes. |




#### VaultPKISecret



VaultPKISecret is the Schema for the vaultpkisecrets API

_Appears in:_
- [VaultPKISecretList](#vaultpkisecretlist)

| Field | Description |
| --- | --- |
| `apiVersion` _string_ | `secrets.hashicorp.com/v1beta1`
| `kind` _string_ | `VaultPKISecret`
| `metadata` _[ObjectMeta](https://kubernetes.io/docs/reference/generated/kubernetes-api/v1.24/#objectmeta-v1-meta)_ | Refer to Kubernetes API documentation for fields of `metadata`. |
| `spec` _[VaultPKISecretSpec](#vaultpkisecretspec)_ |  |


#### VaultPKISecretList



VaultPKISecretList contains a list of VaultPKISecret



| Field | Description |
| --- | --- |
| `apiVersion` _string_ | `secrets.hashicorp.com/v1beta1`
| `kind` _string_ | `VaultPKISecretList`
| `metadata` _[ListMeta](https://kubernetes.io/docs/reference/generated/kubernetes-api/v1.24/#listmeta-v1-meta)_ | Refer to Kubernetes API documentation for fields of `metadata`. |
| `items` _[VaultPKISecret](#vaultpkisecret) array_ |  |


#### VaultPKISecretSpec



VaultPKISecretSpec defines the desired state of VaultPKISecret

_Appears in:_
- [VaultPKISecret](#vaultpkisecret)

| Field | Description |
| --- | --- |
| `vaultAuthRef` _string_ | VaultAuthRef to the VaultAuth resource, can be prefixed with a namespace, eg: `namespaceA/vaultAuthRefB`. If no namespace prefix is provided it will default to namespace of the VaultAuth CR. If no value is specified for VaultAuthRef the Operator will default to the `default` VaultAuth, configured in its own Kubernetes namespace. |
| `namespace` _string_ | Namespace to get the secret from in Vault |
| `mount` _string_ | Mount for the secret in Vault |
| `role` _string_ | Role in Vault to use when issuing TLS certificates. |
| `revoke` _boolean_ | Revoke the certificate when the resource is deleted. |
| `clear` _boolean_ | Clear the Kubernetes secret when the resource is deleted. |
| `expiryOffset` _string_ | ExpiryOffset to use for computing when the certificate should be renewed. The rotation time will be difference between the expiration and the offset. Should be in duration notation e.g. 30s, 120s, etc. Set to empty string "" to prevent certificate rotation. |
| `issuerRef` _string_ | IssuerRef reference to an existing PKI issuer, either by Vault-generated identifier, the literal string default to refer to the currently configured default issuer, or the name assigned to an issuer. This parameter is part of the request URL. |
| `rolloutRestartTargets` _[RolloutRestartTarget](#rolloutrestarttarget) array_ | RolloutRestartTargets should be configured whenever the application(s) consuming the Vault secret does not support dynamically reloading a rotated secret. In that case one, or more RolloutRestartTarget(s) can be configured here. The Operator will trigger a "rollout-restart" for each target whenever the Vault secret changes between reconciliation events. See RolloutRestartTarget for more details. |
| `destination` _[Destination](#destination)_ | Destination provides configuration necessary for syncing the Vault secret to Kubernetes. If the type is set to "kubernetes.io/tls", "tls.key" will be set to the "private_key" response from Vault, and "tls.crt" will be set to "certificate" + "ca_chain" from the Vault response ("issuing_ca" is used when "ca_chain" is empty). The "remove_roots_from_chain=true" option is used with Vault to exclude the root CA from the Vault response. |
| `commonName` _string_ | CommonName to include in the request. |
| `altNames` _string array_ | AltNames to include in the request May contain both DNS names and email addresses. |
| `ipSans` _string array_ | IPSans to include in the request. |
| `uriSans` _string array_ | The requested URI SANs. |
| `otherSans` _string array_ | Requested other SANs, in an array with the format oid;type:value for each entry. |
| `ttl` _string_ | TTL for the certificate; sets the expiration date. If not specified the Vault role's default, backend default, or system default TTL is used, in that order. Cannot be larger than the mount's max TTL. Note: this only has an effect when generating a CA cert or signing a CA cert, not when generating a CSR for an intermediate CA. Should be in duration notation e.g. 120s, 2h, etc. |
| `format` _string_ | Format for the certificate. Choices: "pem", "der", "pem_bundle". If "pem_bundle", any private key and issuing cert will be appended to the certificate pem. If "der", the value will be base64 encoded. Default: pem |
| `privateKeyFormat` _string_ | PrivateKeyFormat, generally the default will be controlled by the Format parameter as either base64-encoded DER or PEM-encoded DER. However, this can be set to "pkcs8" to have the returned private key contain base64-encoded pkcs8 or PEM-encoded pkcs8 instead. Default: der |
| `notAfter` _string_ | NotAfter field of the certificate with specified date value. The value format should be given in UTC format YYYY-MM-ddTHH:MM:SSZ |
| `excludeCNFromSans` _boolean_ | ExcludeCNFromSans from DNS or Email Subject Alternate Names. Default: false |




#### VaultSecretLease





_Appears in:_
- [VaultDynamicSecretStatus](#vaultdynamicsecretstatus)

| Field | Description |
| --- | --- |
| `id` _string_ | ID of the Vault secret. |
| `duration` _integer_ | LeaseDuration of the Vault secret. |
| `renewable` _boolean_ | Renewable Vault secret lease |
| `requestID` _string_ | RequestID of the Vault secret request. |


#### VaultStaticCredsMetaData





_Appears in:_
- [VaultDynamicSecretStatus](#vaultdynamicsecretstatus)

| Field | Description |
| --- | --- |
| `lastVaultRotation` _integer_ | LastVaultRotation represents the last time Vault rotated the password |
| `rotationPeriod` _integer_ | RotationPeriod is number in seconds between each rotation, effectively a "time to live". This value is compared to the LastVaultRotation to determine if a password needs to be rotated |
| `ttl` _integer_ | TTL is the seconds remaining before the next rotation. |


#### VaultStaticSecret



VaultStaticSecret is the Schema for the vaultstaticsecrets API

_Appears in:_
- [VaultStaticSecretList](#vaultstaticsecretlist)

| Field | Description |
| --- | --- |
| `apiVersion` _string_ | `secrets.hashicorp.com/v1beta1`
| `kind` _string_ | `VaultStaticSecret`
| `metadata` _[ObjectMeta](https://kubernetes.io/docs/reference/generated/kubernetes-api/v1.24/#objectmeta-v1-meta)_ | Refer to Kubernetes API documentation for fields of `metadata`. |
| `spec` _[VaultStaticSecretSpec](#vaultstaticsecretspec)_ |  |


#### VaultStaticSecretList



VaultStaticSecretList contains a list of VaultStaticSecret



| Field | Description |
| --- | --- |
| `apiVersion` _string_ | `secrets.hashicorp.com/v1beta1`
| `kind` _string_ | `VaultStaticSecretList`
| `metadata` _[ListMeta](https://kubernetes.io/docs/reference/generated/kubernetes-api/v1.24/#listmeta-v1-meta)_ | Refer to Kubernetes API documentation for fields of `metadata`. |
| `items` _[VaultStaticSecret](#vaultstaticsecret) array_ |  |


#### VaultStaticSecretSpec



VaultStaticSecretSpec defines the desired state of VaultStaticSecret

_Appears in:_
- [VaultStaticSecret](#vaultstaticsecret)

| Field | Description |
| --- | --- |
| `vaultAuthRef` _string_ | VaultAuthRef to the VaultAuth resource, can be prefixed with a namespace, eg: `namespaceA/vaultAuthRefB`. If no namespace prefix is provided it will default to namespace of the VaultAuth CR. If no value is specified for VaultAuthRef the Operator will default to the `default` VaultAuth, configured in its own Kubernetes namespace. |
| `namespace` _string_ | Namespace to get the secret from in Vault |
| `mount` _string_ | Mount for the secret in Vault |
| `path` _string_ | Path of the secret in Vault, corresponds to the `path` parameter for, kv-v1: https://developer.hashicorp.com/vault/api-docs/secret/kv/kv-v1#read-secret kv-v2: https://developer.hashicorp.com/vault/api-docs/secret/kv/kv-v2#read-secret-version |
| `version` _integer_ | Version of the secret to fetch. Only valid for type kv-v2. Corresponds to version query parameter: https://developer.hashicorp.com/vault/api-docs/secret/kv/kv-v2#version |
| `type` _string_ | Type of the Vault static secret |
| `refreshAfter` _string_ | RefreshAfter a period of time, in duration notation |
| `hmacSecretData` _boolean_ | HMACSecretData determines whether the Operator computes the HMAC of the Secret's data. The MAC value will be stored in the resource's Status.SecretMac field, and will be used for drift detection and during incoming Vault secret comparison. Enabling this feature is recommended to ensure that Secret's data stays consistent with Vault. |
| `rolloutRestartTargets` _[RolloutRestartTarget](#rolloutrestarttarget) array_ | RolloutRestartTargets should be configured whenever the application(s) consuming the Vault secret does not support dynamically reloading a rotated secret. In that case one, or more RolloutRestartTarget(s) can be configured here. The Operator will trigger a "rollout-restart" for each target whenever the Vault secret changes between reconciliation events. All configured targets wil be ignored if HMACSecretData is set to false. See RolloutRestartTarget for more details. |
| `destination` _[Destination](#destination)_ | Destination provides configuration necessary for syncing the Vault secret to Kubernetes. |



<|MERGE_RESOLUTION|>--- conflicted
+++ resolved
@@ -106,14 +106,9 @@
 
 | Field | Description |
 | --- | --- |
-<<<<<<< HEAD
-| `organizationID` _string_ | OrganizationID |
-| `projectID` _string_ | ProjectID |
-| `allowedNamespaces` _string array_ | AllowedNamespaces Kubernetes Namespaces which are allow-listed for use with this AuthMethod. This field allows administrators to customize which Kubernetes namespaces are authorized to use with this AuthMethod. While Vault will still enforce its own rules, this has the added configurability of restricting which VaultAuthMethods can be used by which namespaces. Accepted values: []{"*"} - wildcard, all namespaces. []{"a", "b"} - list of namespaces. unset - disallow all namespaces except the Operator's the VaultAuthMethod's namespace, this is the default behavior. |
-=======
 | `organizationID` _string_ | OrganizationID of the HCP organization. |
 | `projectID` _string_ | ProjectID of the HCP project. |
->>>>>>> 5bc4fe36
+| `allowedNamespaces` _string array_ | AllowedNamespaces Kubernetes Namespaces which are allow-listed for use with this AuthMethod. This field allows administrators to customize which Kubernetes namespaces are authorized to use with this AuthMethod. While Vault will still enforce its own rules, this has the added configurability of restricting which VaultAuthMethods can be used by which namespaces. Accepted values: []{"*"} - wildcard, all namespaces. []{"a", "b"} - list of namespaces. unset - disallow all namespaces except the Operator's the VaultAuthMethod's namespace, this is the default behavior. |
 | `method` _string_ | Method to use when authenticating to Vault. |
 | `servicePrincipal` _[HCPAuthServicePrincipal](#hcpauthserviceprincipal)_ | ServicePrincipal provides the necessary configuration for authenticating to HCP using a service principal. For security reasons, only project-level service principals should ever be used. |
 
