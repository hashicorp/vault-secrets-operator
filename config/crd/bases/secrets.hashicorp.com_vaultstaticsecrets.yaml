# Copyright (c) HashiCorp, Inc.
# SPDX-License-Identifier: BUSL-1.1

---
apiVersion: apiextensions.k8s.io/v1
kind: CustomResourceDefinition
metadata:
  annotations:
    controller-gen.kubebuilder.io/version: v0.13.0
  name: vaultstaticsecrets.secrets.hashicorp.com
spec:
  group: secrets.hashicorp.com
  names:
    kind: VaultStaticSecret
    listKind: VaultStaticSecretList
    plural: vaultstaticsecrets
    singular: vaultstaticsecret
  scope: Namespaced
  versions:
  - name: v1beta1
    schema:
      openAPIV3Schema:
        description: VaultStaticSecret is the Schema for the vaultstaticsecrets API
        properties:
          apiVersion:
            description: 'APIVersion defines the versioned schema of this representation
              of an object. Servers should convert recognized schemas to the latest
              internal value, and may reject unrecognized values. More info: https://git.k8s.io/community/contributors/devel/sig-architecture/api-conventions.md#resources'
            type: string
          kind:
            description: 'Kind is a string value representing the REST resource this
              object represents. Servers may infer this from the endpoint the client
              submits requests to. Cannot be updated. In CamelCase. More info: https://git.k8s.io/community/contributors/devel/sig-architecture/api-conventions.md#types-kinds'
            type: string
          metadata:
            type: object
          spec:
            description: VaultStaticSecretSpec defines the desired state of VaultStaticSecret
            properties:
              destination:
                description: Destination provides configuration necessary for syncing
                  the Vault secret to Kubernetes.
                properties:
                  annotations:
                    additionalProperties:
                      type: string
                    description: Annotations to apply to the Secret. Requires Create
                      to be set to true.
                    type: object
                  create:
                    description: Create the destination Secret. If the Secret already
                      exists this should be set to false.
                    type: boolean
                  labels:
                    additionalProperties:
                      type: string
                    description: Labels to apply to the Secret. Requires Create to
                      be set to true.
                    type: object
                  name:
                    description: Name of the Secret
                    type: string
                  transformation:
                    description: Transformation provides configuration for transforming
                      the secret data before it is stored in the Destination.
                    properties:
<<<<<<< HEAD
                      excludeRaw:
                        default: false
                        description: ExcludeRaw data from the destination Secret.
                          Exclusion policy can be set globally by including 'exclude-raw`
                          in the '--global-rendering-options' command line flag. The
                          global policy always takes precedence over this configuration.
                        type: boolean
                      fieldFilter:
                        description: FieldFilter provides filtering of the source
                          secret data before it is stored. Templated fields are not
                          affected by filtering.
                        properties:
                          excludes:
                            description: Excludes contains regex pattern for keys
                              that should be excluded from the K8s Secret Data.
                            items:
                              type: string
                            type: array
                          includes:
                            description: Includes contains regex patterns of keys
                              that should be included in the K8s Secret Data.
                            items:
                              type: string
                            type: array
                        type: object
                      templateSpecs:
=======
                      excludes:
                        description: Excludes contains regex pattern for keys that
                          should be excluded from the K8s Secret Data. FieldFilter
                          can be used to filter the secret data that is stored in
                          the K8s Secret Destination. Filters will not be applied
                          to templated fields, those will always be included in the
                          Destination K8s Secret. Exclusion filters are always applied
                          first.
                        items:
                          type: string
                        type: array
                      includes:
                        description: Includes contains regex patterns of keys that
                          should be included in the K8s Secret Data. FieldFilter can
                          be used to filter the secret data that is stored in the
                          K8s Secret Destination. Filters will not be applied to templated
                          fields, those will always be included in the Destination
                          K8s Secret. Exclusion filters are always applied first.
                        items:
                          type: string
                        type: array
                      templates:
>>>>>>> 79042be8
                        additionalProperties:
                          description: Template provides templating configuration.
                          properties:
                            name:
                              description: Name of the Template
                              type: string
                            text:
                              description: Text contains the Go text template format.
                                The template references attributes from the data structure
                                of the source secret. Refer to https://pkg.go.dev/text/template
                                for more information.
                              type: string
                          required:
                          - name
                          - text
                          type: object
                        description: Templates maps a template name to its Template.
                          Templates are always included in the rendered K8s Secret,
                          and take precedence over templates defined in a SecretTransformation.
                        type: object
                      transformationRefs:
                        description: TransformationRefs contain references to template
                          configuration from SecretTransformation
                        items:
                          description: TransformationRef contains the configuration
                            for accessing templates from an SecretTransformation resource.
                            TransformationRefs can be shared across all syncable secret
                            custom resources.
                          properties:
                            name:
                              description: Name of the SecretTransformation resource.
                              type: string
                            namespace:
                              description: Namespace of the SecretTransformation resource.
                              type: string
                            templateRefSpecsSlice:
                              description: TemplateRefs map to a Template found in
                                this TransformationRef. If empty, then all templates
                                from the SecretTransformation will be rendered to
                                the K8s Secret.
                              items:
                                description: TemplateRef points to templating text
                                  that is stored in a SecretTransformation custom
                                  resource.
                                properties:
                                  keyOverride:
                                    description: KeyOverride to the rendered template
                                      in the Destination secret. If Key is empty,
                                      then the Key from reference spec will be used.
                                      Set this to override the Key set from the reference
                                      spec.
                                    type: string
                                  name:
                                    description: Name of the Template in SecretTransformationSpec.Templates.
                                      the rendered secret data.
                                    type: string
                                required:
                                - name
                                type: object
                              type: array
                          required:
                          - name
                          type: object
                        type: array
                    required:
                    - excludeRaw
                    type: object
                  type:
                    description: Type of Kubernetes Secret. Requires Create to be
                      set to true. Defaults to Opaque.
                    type: string
                required:
                - name
                type: object
              hmacSecretData:
                default: true
                description: HMACSecretData determines whether the Operator computes
                  the HMAC of the Secret's data. The MAC value will be stored in the
                  resource's Status.SecretMac field, and will be used for drift detection
                  and during incoming Vault secret comparison. Enabling this feature
                  is recommended to ensure that Secret's data stays consistent with
                  Vault.
                type: boolean
              mount:
                description: Mount for the secret in Vault
                type: string
              namespace:
                description: Namespace to get the secret from in Vault
                type: string
              path:
                description: 'Path of the secret in Vault, corresponds to the `path`
                  parameter for, kv-v1: https://developer.hashicorp.com/vault/api-docs/secret/kv/kv-v1#read-secret
                  kv-v2: https://developer.hashicorp.com/vault/api-docs/secret/kv/kv-v2#read-secret-version'
                type: string
              refreshAfter:
                description: RefreshAfter a period of time, in duration notation e.g.
                  30s, 1m, 24h
                pattern: ^([0-9]+(\.[0-9]+)?(s|m|h))$
                type: string
              rolloutRestartTargets:
                description: RolloutRestartTargets should be configured whenever the
                  application(s) consuming the Vault secret does not support dynamically
                  reloading a rotated secret. In that case one, or more RolloutRestartTarget(s)
                  can be configured here. The Operator will trigger a "rollout-restart"
                  for each target whenever the Vault secret changes between reconciliation
                  events. All configured targets wil be ignored if HMACSecretData
                  is set to false. See RolloutRestartTarget for more details.
                items:
                  description: "RolloutRestartTarget provides the configuration required
                    to perform a rollout-restart of the supported resources upon Vault
                    Secret rotation. The rollout-restart is triggered by patching
                    the target resource's 'spec.template.metadata.annotations' to
                    include 'vso.secrets.hashicorp.com/restartedAt' with a timestamp
                    value of when the trigger was executed. E.g. vso.secrets.hashicorp.com/restartedAt:
                    \"2023-03-23T13:39:31Z\" \n Supported resources: Deployment, DaemonSet,
                    StatefulSet"
                  properties:
                    kind:
                      enum:
                      - Deployment
                      - DaemonSet
                      - StatefulSet
                      type: string
                    name:
                      type: string
                  required:
                  - kind
                  - name
                  type: object
                type: array
              type:
                description: Type of the Vault static secret
                enum:
                - kv-v1
                - kv-v2
                type: string
              vaultAuthRef:
                description: 'VaultAuthRef to the VaultAuth resource, can be prefixed
                  with a namespace, eg: `namespaceA/vaultAuthRefB`. If no namespace
                  prefix is provided it will default to namespace of the VaultAuth
                  CR. If no value is specified for VaultAuthRef the Operator will
                  default to the `default` VaultAuth, configured in its own Kubernetes
                  namespace.'
                type: string
              version:
                description: 'Version of the secret to fetch. Only valid for type
                  kv-v2. Corresponds to version query parameter: https://developer.hashicorp.com/vault/api-docs/secret/kv/kv-v2#version'
                minimum: 0
                type: integer
            required:
            - destination
            - mount
            - path
            - type
            type: object
          status:
            description: VaultStaticSecretStatus defines the observed state of VaultStaticSecret
            properties:
              lastGeneration:
                description: LastGeneration is the Generation of the last reconciled
                  resource.
                format: int64
                type: integer
              secretMAC:
                description: "SecretMAC used when deciding whether new Vault secret
                  data should be synced. \n The controller will compare the \"new\"
                  Vault secret data to this value using HMAC, if they are different,
                  then the data will be synced to the Destination. \n The SecretMac
                  is also used to detect drift in the Destination Secret's Data. If
                  drift is detected the data will be synced to the Destination."
                type: string
            required:
            - lastGeneration
            type: object
        type: object
    served: true
    storage: true
    subresources:
      status: {}<|MERGE_RESOLUTION|>--- conflicted
+++ resolved
@@ -64,7 +64,6 @@
                     description: Transformation provides configuration for transforming
                       the secret data before it is stored in the Destination.
                     properties:
-<<<<<<< HEAD
                       excludeRaw:
                         default: false
                         description: ExcludeRaw data from the destination Secret.
@@ -72,26 +71,6 @@
                           in the '--global-rendering-options' command line flag. The
                           global policy always takes precedence over this configuration.
                         type: boolean
-                      fieldFilter:
-                        description: FieldFilter provides filtering of the source
-                          secret data before it is stored. Templated fields are not
-                          affected by filtering.
-                        properties:
-                          excludes:
-                            description: Excludes contains regex pattern for keys
-                              that should be excluded from the K8s Secret Data.
-                            items:
-                              type: string
-                            type: array
-                          includes:
-                            description: Includes contains regex patterns of keys
-                              that should be included in the K8s Secret Data.
-                            items:
-                              type: string
-                            type: array
-                        type: object
-                      templateSpecs:
-=======
                       excludes:
                         description: Excludes contains regex pattern for keys that
                           should be excluded from the K8s Secret Data. FieldFilter
@@ -114,7 +93,6 @@
                           type: string
                         type: array
                       templates:
->>>>>>> 79042be8
                         additionalProperties:
                           description: Template provides templating configuration.
                           properties:
