# Copyright (c) HashiCorp, Inc.
# SPDX-License-Identifier: MPL-2.0

---
apiVersion: apiextensions.k8s.io/v1
kind: CustomResourceDefinition
metadata:
  annotations:
    controller-gen.kubebuilder.io/version: v0.11.1
  creationTimestamp: null
  name: vaultauths.secrets.hashicorp.com
spec:
  group: secrets.hashicorp.com
  names:
    kind: VaultAuth
    listKind: VaultAuthList
    plural: vaultauths
    singular: vaultauth
  scope: Namespaced
  versions:
  - name: v1alpha1
    schema:
      openAPIV3Schema:
        description: VaultAuth is the Schema for the vaultauths API
        properties:
          apiVersion:
            description: 'APIVersion defines the versioned schema of this representation
              of an object. Servers should convert recognized schemas to the latest
              internal value, and may reject unrecognized values. More info: https://git.k8s.io/community/contributors/devel/sig-architecture/api-conventions.md#resources'
            type: string
          kind:
            description: 'Kind is a string value representing the REST resource this
              object represents. Servers may infer this from the endpoint the client
              submits requests to. Cannot be updated. In CamelCase. More info: https://git.k8s.io/community/contributors/devel/sig-architecture/api-conventions.md#types-kinds'
            type: string
          metadata:
            type: object
          spec:
            description: VaultAuthSpec defines the desired state of VaultAuth
            properties:
              approle:
                description: AppRole specific auth configuration, requires that the
                  Method be set to approle.
                properties:
                  roleid:
                    description: RoleID (role_id) to use for authenticating to Vault.
                    type: string
                  secretKeyRef:
                    description: Selects a key of a secret in the AuthMethod's namespace
                      which holds the secret_id of the approle used to authenticate
                      to Vault.
                    properties:
                      key:
                        description: The key of the secret to select from.  Must be
                          a valid secret key.
                        type: string
                      name:
                        description: 'Name of the referent. More info: https://kubernetes.io/docs/concepts/overview/working-with-objects/names/#names
                          TODO: Add other useful fields. apiVersion, kind, uid?'
                        type: string
                      optional:
                        description: Specify whether the Secret or its key must be
                          defined
                        type: boolean
                    required:
                    - key
                    type: object
                    x-kubernetes-map-type: atomic
                required:
                - roleid
                - secretKeyRef
                type: object
              headers:
                additionalProperties:
                  type: string
                description: Headers to be included in all Vault requests.
                type: object
              jwt:
<<<<<<< HEAD
                description: Jwt specific auth configuration, requires that the Method
=======
                description: JWT specific auth configuration, requires that the Method
>>>>>>> 2081cc71
                  be set to jwt.
                properties:
                  audiences:
                    description: TokenAudiences to include in the ServiceAccount token.
                    items:
                      type: string
                    type: array
                  role:
                    description: Role to use for authenticating to Vault.
                    type: string
<<<<<<< HEAD
=======
                  secretKeyRef:
                    description: SecretKeyRef to use when referencing the secret containing
                      the JWT token to authenticate to Vault's JWT authentication
                      backend.
                    properties:
                      key:
                        description: Key of the secret to select from. Must be a valid
                          secret key.
                        type: string
                      name:
                        description: Name of the secret in the referring object's
                          namespace to select from.
                        type: string
                    required:
                    - key
                    - name
                    type: object
>>>>>>> 2081cc71
                  serviceAccount:
                    description: ServiceAccount to use when creating a ServiceAccount
                      token to authenticate to Vault's JWT authentication backend.
                    type: string
                  tokenExpirationSeconds:
                    default: 600
                    description: TokenExpirationSeconds to set the ServiceAccount
                      token.
                    format: int64
                    minimum: 600
                    type: integer
<<<<<<< HEAD
                  tokenSecretKeySelector:
                    description: TokenSecretKeySelector to use when referencing the
                      secret containing the JWT token to authenticate to Vault's JWT
                      authentication backend.
                    properties:
                      key:
                        description: The key of the secret to select from.  Must be
                          a valid secret key.
                        type: string
                      name:
                        description: 'Name of the referent. More info: https://kubernetes.io/docs/concepts/overview/working-with-objects/names/#names
                          TODO: Add other useful fields. apiVersion, kind, uid?'
                        type: string
                      optional:
                        description: Specify whether the Secret or its key must be
                          defined
                        type: boolean
                    required:
                    - key
                    type: object
                    x-kubernetes-map-type: atomic
=======
>>>>>>> 2081cc71
                required:
                - role
                type: object
              kubernetes:
                description: Kubernetes specific auth configuration, requires that
                  the Method be set to kubernetes.
                properties:
                  audiences:
                    description: TokenAudiences to include in the ServiceAccount token.
                    items:
                      type: string
                    type: array
                  role:
                    description: Role to use for authenticating to Vault.
                    type: string
                  serviceAccount:
                    description: ServiceAccount to use when authenticating to Vault's
                      kubernetes authentication backend.
                    type: string
                  tokenExpirationSeconds:
                    default: 600
                    description: TokenExpirationSeconds to set the ServiceAccount
                      token.
                    format: int64
                    minimum: 600
                    type: integer
                required:
                - role
                - serviceAccount
                type: object
              method:
                description: Method to use when authenticating to Vault.
                enum:
                - kubernetes
                - jwt
<<<<<<< HEAD
                - approle
=======
>>>>>>> 2081cc71
                type: string
              mount:
                description: Mount to use when authenticating to auth method.
                type: string
              namespace:
                description: Namespace to auth to in Vault
                type: string
              params:
                additionalProperties:
                  type: string
                description: Params to use when authenticating to Vault
                type: object
              storageEncryption:
                description: 'StorageEncryption provides the necessary configuration
                  to encrypt the client storage cache. This should only be configured
                  when client cache persistence with encryption is enabled. This is
                  done by passing setting the manager''s commandline argument --client-cache-persistence-model=direct-encrypted
                  Typically there should only ever be one VaultAuth configured with
                  StorageEncryption in the Cluster, and it should have the the label:
                  cacheStorageEncryption=true'
                properties:
                  keyName:
                    description: KeyName to use for encrypt/decrypt operations via
                      Vault Transit.
                    type: string
                  mount:
                    description: Mount path of the Transit engine in Vault.
                    type: string
                required:
                - keyName
                - mount
                type: object
              vaultConnectionRef:
                description: VaultConnectionRef of the corresponding VaultConnection
                  CustomResource. If no value is specified the Operator will default
                  to the `default` VaultConnection, configured in its own Kubernetes
                  namespace.
                type: string
            required:
            - method
            - mount
            type: object
          status:
            description: VaultAuthStatus defines the observed state of VaultAuth
            properties:
              error:
                type: string
              valid:
                description: Valid auth mechanism.
                type: boolean
            required:
            - error
            - valid
            type: object
        type: object
    served: true
    storage: true
    subresources:
      status: {}<|MERGE_RESOLUTION|>--- conflicted
+++ resolved
@@ -51,21 +51,17 @@
                       to Vault.
                     properties:
                       key:
-                        description: The key of the secret to select from.  Must be
-                          a valid secret key.
+                        description: Key of the secret to select from. Must be a valid
+                          secret key.
                         type: string
                       name:
-                        description: 'Name of the referent. More info: https://kubernetes.io/docs/concepts/overview/working-with-objects/names/#names
-                          TODO: Add other useful fields. apiVersion, kind, uid?'
-                        type: string
-                      optional:
-                        description: Specify whether the Secret or its key must be
-                          defined
-                        type: boolean
+                        description: Name of the secret in the referring object's
+                          namespace to select from.
+                        type: string
                     required:
                     - key
+                    - name
                     type: object
-                    x-kubernetes-map-type: atomic
                 required:
                 - roleid
                 - secretKeyRef
@@ -76,11 +72,7 @@
                 description: Headers to be included in all Vault requests.
                 type: object
               jwt:
-<<<<<<< HEAD
-                description: Jwt specific auth configuration, requires that the Method
-=======
                 description: JWT specific auth configuration, requires that the Method
->>>>>>> 2081cc71
                   be set to jwt.
                 properties:
                   audiences:
@@ -91,8 +83,6 @@
                   role:
                     description: Role to use for authenticating to Vault.
                     type: string
-<<<<<<< HEAD
-=======
                   secretKeyRef:
                     description: SecretKeyRef to use when referencing the secret containing
                       the JWT token to authenticate to Vault's JWT authentication
@@ -110,7 +100,6 @@
                     - key
                     - name
                     type: object
->>>>>>> 2081cc71
                   serviceAccount:
                     description: ServiceAccount to use when creating a ServiceAccount
                       token to authenticate to Vault's JWT authentication backend.
@@ -122,30 +111,6 @@
                     format: int64
                     minimum: 600
                     type: integer
-<<<<<<< HEAD
-                  tokenSecretKeySelector:
-                    description: TokenSecretKeySelector to use when referencing the
-                      secret containing the JWT token to authenticate to Vault's JWT
-                      authentication backend.
-                    properties:
-                      key:
-                        description: The key of the secret to select from.  Must be
-                          a valid secret key.
-                        type: string
-                      name:
-                        description: 'Name of the referent. More info: https://kubernetes.io/docs/concepts/overview/working-with-objects/names/#names
-                          TODO: Add other useful fields. apiVersion, kind, uid?'
-                        type: string
-                      optional:
-                        description: Specify whether the Secret or its key must be
-                          defined
-                        type: boolean
-                    required:
-                    - key
-                    type: object
-                    x-kubernetes-map-type: atomic
-=======
->>>>>>> 2081cc71
                 required:
                 - role
                 type: object
@@ -181,10 +146,7 @@
                 enum:
                 - kubernetes
                 - jwt
-<<<<<<< HEAD
                 - approle
-=======
->>>>>>> 2081cc71
                 type: string
               mount:
                 description: Mount to use when authenticating to auth method.
